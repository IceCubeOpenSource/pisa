#!/usr/bin/env python
# pylint: disable=line-too-long

"""
Allows for PISA installation. Tested with `pip`. Use the environment variable
`CC` to pass a custom compiler to the instller. (GCC and Clang should both
work; OpenMP support--an optional dependency--is only available for recent
versions of the latter).

Checkout the source code tree in the current directory via

    $ git clone https://github.com/icecubeopensource/pisa.git

and install basic PISA package (in editable mode via -e flag) via

    $ pip install -e ./pisa

or include optional dependencies by specifying them in brackets

    $ pip install -e ./pisa[develop]

If you wish to upgrade PISA and/or its dependencies:

    $ pip install ./pisa[develop] --upgrade
"""


from __future__ import absolute_import

from distutils.command.build import build
import os
import shutil
import subprocess
import tempfile

from setuptools.command.build_ext import build_ext
from setuptools import setup, find_packages
import versioneer


__all__ = [
    'setup_cc',
    'OMP_TEST_PROGRAM',
    'check_openmp',
    'CustomBuild',
     'CustomBuildExt',
    'do_setup',
]

__author__ = 'S. Boeser, J.L. Lanfranchi, P. Eller, M. Hieronymus'

__license__ = '''Copyright (c) 2014-2017, The IceCube Collaboration

 Licensed under the Apache License, Version 2.0 (the "License");
 you may not use this file except in compliance with the License.
 You may obtain a copy of the License at

   http://www.apache.org/licenses/LICENSE-2.0

 Unless required by applicable law or agreed to in writing, software
 distributed under the License is distributed on an "AS IS" BASIS,
 WITHOUT WARRANTIES OR CONDITIONS OF ANY KIND, either express or implied.
 See the License for the specific language governing permissions and
 limitations under the License.'''


# TODO: address some/all of the following in the `setup()` method?
# * package_data
# * exclude_package_data : dict
# * include_package_data : bool; include everything in source control
# * eager_resources : list of str paths (using '/' notation relative to source root) unzip these together if any one is requested (for C
#   extensions, etc.)


def setup_cc():
    """Set env var CC=cc if it is undefined"""
    if 'CC' not in os.environ or os.environ['CC'].strip() == '':
        os.environ['CC'] = 'cc'


# See http://openmp.org/wp/openmp-compilers/
OMP_TEST_PROGRAM = \
r"""
#include <omp.h>
#include <stdio.h>
int main() {
#pragma omp parallel
    printf("Hello from thread %d, nthreads %d\n", omp_get_thread_num(), omp_get_num_threads());
}"""


def check_openmp():
    """OpenMP is present if a test program can compile with -fopenmp flag (e.g.
    some versions of Clang / gcc don't support OpenMP).

    Source: http://stackoverflow.com/questions/16549893

    """
    openmp = False
    setup_cc()
    tmpfname = r'test.c'
    tmpdir = tempfile.mkdtemp()
    curdir = os.getcwd()
    os.chdir(tmpdir)
    cc = os.environ['CC']
    try:
        with open(tmpfname, 'w', 0) as f:
            f.write(OMP_TEST_PROGRAM)
        with open(os.devnull, 'w') as fnull:
            returncode = subprocess.call([cc, '-fopenmp', tmpfname],
                                         stdout=fnull, stderr=fnull)
        # Successful build (possibly with warnings) means we can use OpenMP
        openmp = returncode == 0
    finally:
        # Restore directory location and clean up
        os.chdir(curdir)
        shutil.rmtree(tmpdir)
    return openmp


class CustomBuild(build):
    """Define custom build order, so that the python interface module created
    by SWIG is staged in build_py.

    """
    # different order: build_ext *before* build_py
    sub_commands = [
        ('build_ext', build.has_ext_modules),
        ('build_py', build.has_pure_modules),
        ('build_clib', build.has_c_libraries),
        ('build_scripts', build.has_scripts)
    ]


class CustomBuildExt(build_ext):
    """Replace default build_ext to allow for numpy install before setup.py
    needs it to include its dir.

    Code copied from coldfix / http://stackoverflow.com/a/21621689

    """
    def finalize_options(self):
        build_ext.finalize_options(self)
        __builtins__.__NUMPY_SETUP__ = False
        import numpy
        self.include_dirs.append(numpy.get_include())


def do_setup():
    """Perform the setup process"""
    #setup_cc()
    #sys.stdout.write('Using compiler %s\n' %os.environ['CC'])

    #has_openmp = check_openmp()
    #if not has_openmp:
    #    sys.stderr.write(
    #        'WARNING: Could not compile test program with -fopenmp;'
    #        ' installing PISA without OpenMP support.\n'
    #    )

    # Collect (build-able) external modules and package_data
    ext_modules = []

    # Include these things in source (and binary?) distributions
    package_data = {}

    # Include documentation and license files wherever they may be
    package_data[''] = ['*.md', '*.rst', 'LICENSE*']

    package_data['pisa_examples'] = [
        'resources/aeff/*.json*',
        'resources/cross_sections/*json*',
        'resources/discr_sys/*.json*',

        'resources/events/*.hdf5',
        'resources/events/*.json*',

        'resources/flux/*.d',
        'resources/osc/*.hdf5',
        'resources/osc/*.dat',
        'resources/pid/*.json*',
        'resources/priors/*.json*',
        'resources/priors/*.md',
        'resources/reco/*.json*',

        'resources/settings/binning/*.cfg',
        'resources/settings/discrete_sys/*.cfg',
        'resources/settings/logging/logging.json',
        'resources/settings/mc/*.cfg',
        'resources/settings/minimizer/*.json*',
        'resources/settings/osc/*.cfg',
        'resources/settings/osc/*.md',
        'resources/settings/pipeline/*.cfg',
        'resources/settings/pipeline/*.md',

        'notebooks/*ipynb',
    ]

    package_data['pisa_tests'] = [
        '*.py',
        '*.sh'
    ]

    cmdclasses = {'build': CustomBuild, 'build_ext': CustomBuildExt}
    cmdclasses.update(versioneer.get_cmdclass())

    # Now do the actual work
    setup(
        name='pisa',
        version=versioneer.get_version(),
        description='Tools for analyzing and drawing statistical conclusions from experimental data',
        license='Apache 2.0',
        author='The IceCube Collaboration',
        author_email='jll1062+pisa@phys.psu.edu',
        url='http://github.com/icecubeopensource/pisa',
        cmdclass=cmdclasses,
        python_requires='>3.6',
        setup_requires=[
            'pip>=1.8',
            'setuptools>18.5', # versioneer requires >18.5
            'numpy>=1.17'
        ],
        install_requires=[
            'configparser',
            'scipy>=0.17',
            'h5py',
            'line_profiler',
            'matplotlib>=3.0', # 1.5: inferno colormap; 2.0: 'C0' colorspec
            'pint>=0.8', # earlier versions buggy
<<<<<<< HEAD
            #'kde',
=======
            'kde @ git+https://github.com/icecubeopensource/kde.git',
>>>>>>> 1df56243
            'simplejson>=3.2',
            'tables',
            'uncertainties',
            'decorator',
            'numba==0.43.1', # >=0.35: fastmath jit flag; >=0.38: issue #439, <0.44 because SmartArray deprication
        ],
        extras_require={
            'develop': [
                'pylint>=1.7',
                'recommonmark',
                'sphinx>=1.3',
                'sphinx_rtd_theme',
                'versioneer',
            ],
            # TODO: get mceq install to work... this is non-trivial since that
            # project isn't exactly cleanly instllable via pip already, plus it
            # has "sub-projects" that won't get picked up by a simple single
            # URL (e.g. the data). Plus it's huge (~1GB).
            #'mceq': [
            #    'numba==0.38',
            #    'progressbar',
            #    'MCEq'
            #]
        },
        dependency_links=[
            'git+https://github.com/icecubeopensource/kde.git#egg=kde',
            #'git+https://github.com/afedynitch/MCEq.git#egg=MCEq',
        ],
        packages=find_packages(),
        ext_modules=ext_modules,
        package_data=package_data,
        # Cannot be compressed due to c, pyx, and cuda source files/headers
        # that need to be compiled at run-time but are inaccessible in a zip
        # (I think...)
        zip_safe=False,
        entry_points={
            'console_scripts': [
                # Scripts in core dir
                'pisa-distribution_maker = pisa.core.distribution_maker:main',
                'pisa-pipeline = pisa.core.pipeline:main',

                # Scripts in scripts dir
                'pisa-add_flux_to_events_file = pisa.scripts.add_flux_to_events_file:main',
                'pisa-analysis = pisa.scripts.analysis:main',
                'pisa-postproc = pisa.scripts.analysis_postprocess:main',
                'pisa-compare = pisa.scripts.compare:main',
                'pisa-convert_config_format = pisa.scripts.convert_config_format:main',
                'pisa-fit_discrete_sys = pisa.scripts.fit_discrete_sys:main',
                'pisa-fit_discrete_sys_nd = pisa.scripts.fit_discrete_sys_nd:main',
                'pisa-make_asymmetry_plots = pisa.scripts.make_asymmetry_plots:main',
                'pisa-make_events_file = pisa.scripts.make_events_file:main',
                'pisa-make_nufit_theta23_spline_priors = pisa.scripts.make_nufit_theta23_spline_priors:main',
                'pisa-make_systematic_variation_plots = pisa.scripts.make_systematic_variation_plots:main',
                'pisa-make_toy_events = pisa.scripts.make_toy_events:main',
                'pisa-profile_scan = pisa.scripts.profile_scan:main',
                'pisa-scan_allsyst = pisa.scripts.scan_allsyst:main',

                # Scripts in pisa_tests dir
                'pisa-test_changes_with_combined_pidreco = pisa_tests.test_changes_with_combined_pidreco:main',
                'pisa-test_example_pipelines = pisa_tests.test_example_pipelines:main'
            ]
        }
    )


if __name__ == '__main__':
    do_setup()<|MERGE_RESOLUTION|>--- conflicted
+++ resolved
@@ -227,11 +227,7 @@
             'line_profiler',
             'matplotlib>=3.0', # 1.5: inferno colormap; 2.0: 'C0' colorspec
             'pint>=0.8', # earlier versions buggy
-<<<<<<< HEAD
-            #'kde',
-=======
             'kde @ git+https://github.com/icecubeopensource/kde.git',
->>>>>>> 1df56243
             'simplejson>=3.2',
             'tables',
             'uncertainties',
