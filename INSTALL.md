## Installation Guide

### Quickstart

_Note that terminal commands below are intended for the bash shell. You'll have to translate if you use a different shell._

1. Obtain a github user ID if you don’t have one already<br>
    https://github.com
    * Sign up for Github education pack for many features for free, too<br>
        https://education.github.com/pack
1. Request access to the PISA repo by emailing (including your github user ID) John Kelley and Justin Lanfranchi<br>
    [jkelley@icecube.wisc.edu](mailto:jkelley@icecube.wisc.edu), [jll1062+pisa@phys.psu.edu](mailto:jll1062+pisa@phys.psu.edu)
1. Fork PISA on github so you have your own copy to work from<br>
    https://github.com/jllanfranchi/pisa#fork-destination-box
1. _(optional)_ Set up shared-key ssh access to github so you don’t have to enter passwords<br>
    https://help.github.com/articles/connecting-to-github-with-ssh
1. In your terminal, define a directory for PISA sourcecode to live in. For example:<br>
    `export PISA="~/src/pisa"`
    * Add this line to your ~/.bashrc file so you can refer to the `$PISA` variable without doing this everytime.
1. Create the directory<br>
    `mkdir -p $PISA`
1. Clone the PISA repo to your local computer (at command line)
    * If you set up shared-key auth above<br>
    `git clone git@github.com:jllanfranchi/pisa.git $PISA`
    * Otherwise<br>
    `git clone https://github.com/jllanfranchi/pisa.git $PISA`
1. Install the ***Python 2.7 / 64 bit*** Anaconda or Miniconda python distribution for either Mac or Linux (as your user, _not_ as root), if you don’t have it already
    * Anaconda (full-featured Python distribution, ~500 MB)<br>
        https://www.anaconda.com/download/#linux
    * Miniconda (just the essentials, ~40 MB)<br>
        https://conda.io/miniconda.html
1. Install PISA including optional packages for GPU (`cuda` and `numba`) and development tools (`develop`)<br>
`pip install -e $PISA[cuda,numba,develop] -r $PISA/requirements.txt -vvv`
1. Run a quick test: generate templates in the staged mode<br>
`$PISA/pisa/core/pipeline.py --pipeline settings/pipeline/example.cfg  --outdir /tmp/pipeline_output --intermediate --pdf -v`

See [github.com/jllanfranchi/pisa/wiki/installation_specific_examples](https://github.com/jllanfranchi/pisa/wiki/installation_specific_examples) for users' recipes for installing PISA under various circumstances.
Please add notes there and/or add your own recipe if your encounter a unique installation issue.
Also, for instructions on running PISA on Open Science Grid (OSG) nodes, see [github.com/jllanfranchi/pisa/wiki/Running-PISA-on-GRID-nodes-with-access-to-CVMFS](https://github.com/jllanfranchi/pisa/wiki/Running-PISA-on-GRID-nodes-with-access-to-CVMFS)

The following sections delve into deeper detail on installing PISA.


### Python Distributions

Obtaining Python and Python packages, and handling interdependencies in those packages tends to be easiest if you use a Python distribution, such as [Anaconda](https://www.continuum.io/downloads) or [Canopy](https://www.enthought.com/products/canopy).
Although the selection of maintained packages is smaller than if you use the `pip` command to obtain packages from the Python Package Index (PyPi), you can still use `pip` with these distributions.

The other advantage to these distributions is that they easily install without system administrative privileges (and install in a user directory) and come with the non-Python binary libraries upon which many Python modules rely, making them ideal for setup on e.g. clusters.

* **Note**: Make sure that your `PATH` variable points to e.g. `<anaconda_install_dr>/bin` and *not* your system Python directory. To check this, type: `echo $PATH`; to udpate it, add `export PATH=<anaconda_install_dir>/bin:$PATH` to your .bashrc file.
* Python 2.7.x can also be found from the Python website [python.org/downloads](https://www.python.org/downloads/) or pre-packaged for almost any OS.


### Required Dependencies

To install PISA, you'll need to have the following non-python requirements.
Note that these are not installed automatically, and you must install them yourself prior to installing PISA.
Also note that Python, HDF5, and pip support come pre-packaged or as `conda`-installable packages in the Anaconda Python distribution.
* [python](http://www.python.org) — version 2.7.x required (tested with 2.7.11)
  * Anaconda: built in
  * Otherwise, if on Linux it will be pre-packaged; in Ubuntu:<br>
    `sudo apt install python2.7`
* [pip](https://pip.pypa.io) version >= 1.8 required
  * Anaconda:<br>
    `conda install pip`
  * In Ubuntu:<br>
    `sudo apt install python-pip`
* [git](https://git-scm.com)
  * In Ubuntu,<br>
    `sudo apt install git`
* [hdf5](http://www.hdfgroup.org/HDF5) — install with `--enable-cxx` option
  * In Ubuntu,<br>
    `sudo apt install libhdf5-10`

Required Python modules that are installed automatically when you use the `pip` command detailed later:
* [configparser](https://pypi.python.org/pypi/configparser)
* [cython](http://cython.org)
* [decorator](https://pypi.python.org/pypi/decorator)
* [dill](http://trac.mystic.cacr.caltech.edu/project/pathos/wiki/dill.html)
* [h5py](http://www.h5py.org)
* [line_profiler](https://pypi.python.org/pypi/line_profiler): detailed profiling output<br>
* [matplotlib](http://matplotlib.org) >= 2.0 required
* [numpy](http://www.numpy.org) version >= 1.11.0 required
* [pint](https://pint.readthedocs.org) >= 0.8 required
* [scipy](http://www.scipy.org) version >= 0.17 required
* [setuptools](https://setuptools.readthedocs.io) version >= 0.18 required
* [simplejson](https://github.com/simplejson/simplejson) version >= 3.2.0 required
* [tables](http://www.pytables.org)
* [uncertainties](https://pythonhosted.org/uncertainties)


### Optional Dependencies

Optional dependencies. Some of these must be installed manually prior to installing PISA, and some will be installed automatically by pip, and this seems to vary from system to system. Therefore you can first try to run the installation, and just install whatever pip says it needed, or just use apt, pip, and/or conda to install the below before running the PISA installation.

* [llvm](http://llvm.org) Compiler needed by Numba. This is automatically installed in Anaconda alongside `numba`, but must be installed manually on your system otherwise.
  * Anaconda<br>
    `conda install numba=0.38`
  * In Ubuntu,<br>
    `sudo apt install llvm-3.9-dev`
<<<<<<< HEAD
* [virtualenv](https://virtualenv.pypa.io/en/stable/) Use virtual environments to e.g. create a "clean" installation and/or to have multiple multiple versions installed, one version per virtual environment. To speed up installation (at the cost of a less "clean" environment), you can specify the `--system-site-packages` option to `virtualenv` to make use of already-installed Python packages.
  * Anaconda<br>
    `conda install virtualenv`
  * Otherwise,<br>
    `pip install virtualenv`
* [OpenMP](http://www.openmp.org) Intra-process parallelization to accelerate code on on multi-core/multi-CPU computers.
  * Available from your compiler: gcc supports OpenMP 4.0 and Clang >= 3.8.0 supports OpenMP 3.1. Either version of OpenMP should work, but Clang has yet to be tested for its OpenMP support.
* [ROOT >= 6.12.04 with PyROOT](https://root.cern.ch) Necessary for `xsec.genie` and `unfold.roounfold` services, and to read ROOT cross section files in the `crossSections` utils module. Due to a bug in ROOT's python support (documented here https://github.com/jllanfranchi/pisa/issues/430), you need at least version 6.12.04 of ROOT.
* [numba=0.38](http://numba.pydata.org) Just-in-time compilation of decorated Python functions to native machine code via LLVM. This package is required to use PISA pi; also in cake it can accelerate certain routines significantly. If not using Anaconda to install, you must have LLVM installed already on your system (see above).
=======
* [MCEq](http://github.com/afedynitch/MCEq) Required for `flux.mceq` service.
* [nuSQuiDS](https://github.com/arguelles/nuSQuIDS) Required for `osc.nusquids` service.
* [numba=0.35](http://numba.pydata.org) Just-in-time compilation of decorated Python functions to native machine code via LLVM. This package is required to use PISA pi; also in cake it can accelerate certain routines significantly. If not using Anaconda to install, you must have LLVM installed already on your system (see above).
>>>>>>> 60d2c8e4
  * Installed alongside PISA if you specify option `['numba']` to `pip`
* [OpenMP](http://www.openmp.org) Intra-process parallelization to accelerate code on on multi-core/multi-CPU computers.
  * Available from your compiler: gcc supports OpenMP 4.0 and Clang >= 3.8.0 supports OpenMP 3.1. Either version of OpenMP should work, but Clang has yet to be tested for its OpenMP support.
* [Pylint](http://www.pylint.org): Static code checker and style analyzer for Python code. Note that our (more or less enforced) coding conventions are codified in the pylintrc file in PISA, which will automatically be found and used by Pylint when running on code within a PISA package.<br>
  * Installed alongside PISA if you specify option `['develop']` to `pip`
* [PyCUDA](https://mathema.tician.de/software/pycuda): run certain routines on Nvidia CUDA GPUs (must have compute 2.0 or greater capability)<br>
  * Installed alongside PISA if you specify option `['cuda']` to `pip`
* [recommonmark](http://recommonmark.readthedocs.io/en/latest/) Translator to allow markdown docs/docstrings to be used; plugin for Sphinx. (Required to compile PISA's documentation.)
  * Installed alongside PISA if you specify option `['develop']` to `pip`
* [ROOT >= 6.12.04 with PyROOT](https://root.cern.ch) Necessary for `xsec.genie` and `unfold.roounfold` services, and to read ROOT cross section files in the `crossSections` utils module. Due to a bug in ROOT's python support (documented here https://github.com/jllanfranchi/pisa/issues/430), you need at least version 6.12.04 of ROOT.
* [Sphinx](http://www.sphinx-doc.org/en/stable/) version >= 1.3
  * Installed alongside PISA if you specify option `['develop']` to `pip`
* [versioneer](https://github.com/warner/python-versioneer) Automatically get versions from git and make these embeddable and usable in code. Note that the install process is unique since it first places `versioneer.py` in the PISA root directory, and then updates source files within the repository to provide static and dynamic version info.
  * Installed alongside PISA if you specify option `['develop']` to `pip`
<<<<<<< HEAD
* [MCEq](http://github.com/afedynitch/MCEq) Required for `flux.mceq` service.
* [nuSQuiDS](https://github.com/arguelles/nuSQuIDS) Required for `osc.cake_nusquids` and `osc.pi_nusqids` services.


### Set up your environment

* Create a "parent" directory (the directory into which you wish for the PISA sourcecode to live).
Note that subsequent steps will create a directory named `pisa` within the parent directory you've chosen, so you don't need to create the actual `pisa` directory yourself.
A common choice for a parent dir would be a directory named `src` in your home folder: `$HOME/src`.
```
mkdir -p <parent dir>
```

* To make life easier in the future (and to make these instructons easy to follow), define the environment variable `PISA`.
E.g., for the bash shell, edit your `.bashrc` file and add the line
```
export PISA=<parent dir>/pisa
```
Load this variable into your *current* environment by sourcing your `.bashrc` file:
```bash
. ~/.bashrc
```
(it will be loaded autmatically for all new shells).


### Github setup

1. Create your own [github account](https://github.com/)
1. Obtain access to the `jllanfranchi/pisa` repository by emailing (as a verifiable IceCube member) your **Github username** to Justin Lanfranchi (jll1062+pisa@phys.psu.edu) and copy John Kelley (jkelley@icecube.wisc.edu)


#### SSH vs. HTTPS access to repository

You can interact with Github repositories either via SSH (which allows password-less operation) or HTTPS (which gets through firewalls that don't allow for SSH).
To choose one or the other just requires a different form of the repsitory's URL (the URL can be modified later to change method of access if you change your mind).


##### Set up password-less access (SSH)

If you use the SSH URL, you can avoid passwords altogether by uploading your public key to Github:

1. [Check for an existing SSH key](https://help.github.com/articles/checking-for-existing-ssh-keys/)
1. [Generate a new SSH key if none already exists](https://help.github.com/articles/generating-a-new-ssh-key-and-adding-it-to-the-ssh-agent/)
1. [Add your SSH key to github account](https://help.github.com/articles/adding-a-new-ssh-key-to-your-github-account)
1. [Test the ssh connection](https://help.github.com/articles/testing-your-ssh-connection)


##### Set up password caching (SSH or HTTPS)

Git 1.7.10 and later allows storing your password for some time in memory so you aren't asked every time you interact with Github via the command line.
Follow instructions [here](https://help.github.com/articles/caching-your-github-password-in-git/).
This is particularly useful for HTTPS or if you use SSH but do not wish to store a key pair on the computer/server you use.
=======
* [virtualenv](https://virtualenv.pypa.io/en/stable/) Use virtual environments to e.g. create a "clean" installation and/or to have multiple multiple versions installed, one version per virtual environment. To speed up installation (at the cost of a less "clean" environment), you can specify the `--system-site-packages` option to `virtualenv` to make use of already-installed Python packages.
  * Anaconda<br>
    `conda install virtualenv`
  * Otherwise,<br>
    `pip install virtualenv`
* [yapf](https://github.com/google/yapf) Format your Python code, _automatically_, with typically very nice results!
>>>>>>> 60d2c8e4


### Obtain PISA sourcecode

#### Develop PISA: Fork then clone

If you wish to modify PISA and contribute your code changes back to the PISA project (*highly recommended!*), fork `jllanfranchi/pisa` from Github.
*(How to work with the `cake` branch of PISA will be detailed below.)*

Forking creates your own version of PISA within your Github account.
You can freely create your own *branch*, modify the code, and then *add* and *commit* changes to that branch within your fork of PISA.
When you want to share your changes with `jllanfranchi/pisa`, you can then submit a *pull request* to `jllanfranchi/pisa` which can be merged by the PISA administrator (after the code is reviewed and tested, of course).

* Navigate to the [PISA github page](https://github.com/jllanfranchi/pisa) and fork the repository by clicking on the ![fork](images/ForkButton.png) button.
* Clone the repository into the `$PISA` directory via one of the following commands (`<github username>` is your Github username):
  * either SSH access to repo:<br>
`git clone git@github.com:<github username>/pisa.git $PISA
`
  * or HTTPS access to repo:<br>
`git clone https://github.com/<github username>/pisa.git $PISA`


#### Using but not developing PISA: Just clone

If you just wish to pull changes from github (and not submit any changes back), you can just clone the sourcecode without creating a fork of the project.

* Clone the repository into the `$PISA` directory via one of the following commands:
  * either SSH access to repo:<br>
`git clone git@github.com:jllanfranchi/pisa.git $PISA`
  * or HTTPS access to repo:<br>
`git clone https://github.com/jllanfranchi/pisa.git $PISA`


### Ensure a clean install using virtualenv or conda env

It is absolutely discouraged to install PISA as a root (privileged) user.
PISA is not vetted for security vulnerabilities, so should always be installed and run as a regular (unprivileged) user.

It is suggested (but not required) that you install PISA within a virtual environment (or in a conda env if you're using Anaconda or Miniconda Python distributions).
This minimizes cross-contamination by PISA of a system-wide (or other) Python installation with conflicting required package versions, guarantees that you can install PISA as an unprivileged user, guarantees that PISA's dependencies are met, and allows for multiple versions of PISA to be installed simultaneously (each in a different virtualenv / conda env).

Note that it is also discouraged, but you _can_ install PISA as an unprivileged user using your system-wide Python install with the `--user` option to `pip`.
This is not quite as clean as a virtual environment, and the issue with coflicting package dependency versions remains.


### Install PISA

```bash
pip install -e $PISA[cuda,numba,develop] -r $PISA/requirements.txt -vvv
```
Explanation:
* First, note that this is ***not run as administrator***. It is discouraged to do so (and has not been tested this way).
* `-e $PISA` (or equivalently, `--editable $PISA`): Installs from source located at `$PISA` and  allows for changes to the source code within to be immediately propagated to your Python installation.
Within the Python library tree, all files under `pisa` are links to your source code, so changes within your source are seen directly by the Python installation. Note that major changes to your source code (file names or directory structure changing) will require re-installation, though, for the links to be updated (see below for the command for re-installing).
* `[cuda,numba,develop]` Specify optional dependency groups. You can omit any or all of these if your system does not support them or if you do not need them.
* `-r $PISA/requirements.txt`: Specifies the file containing PISA's dependencies for `pip` to install prior to installing PISA.
This file lives at `$PISA/requirements.txt`.
* `-vvv` Be maximally verbose during the install. You'll see lots of messages, including warnings that are irrelevant, but if your installation fails, it's easiest to debug if you use `-vvv`.
* If a specific compiler is set by the `CC` environment variable (`export CC=<path>`), it will be used; otherwise, the `cc` command will be run on the system for compiling C-code.

__Notes:__
* For PISA pi modules, the optional `numba` dependency is required
* You can work with your installation using the usual git commands (pull, push, etc.). However, these ***won't recompile*** any of the extension (i.e. pyx, _C/C++_) libraries. See below for how to reinstall PISA when you need these to recompile.
* To test if your system compiled the gaussins.pyx Cython file with OpenMP threading support (and to see the speedup you can get using multiple cores for this module), you can run the following test script:
  `python $PISA/pisa/utils/test_gaussians.py --speed`
  The output should show speedups for increasing numbers of threads; if not, then it's likely that OpenMP did not compile on your system.


### Reinstall PISA

Sometimes a change within PISA requires re-installation (particularly if a compiled module changes, the below forces re-compilation).

```bash
pip install -e $PISA[cuda,numba,develop] -r $PISA/requirements.txt --force-reinstall -vvv
```

Note that if files change names or locations, though, the above can still not be enough.
In this case, the old files have to be removed manually (along with any associated `.pyc` files, as Python will use these even if the `.py` files have been removed).


### Compile the documentation

To compile a new version of the documentation to html (pdf and other formats are available by replacing `html` with `pdf`, etc.):
```bash
cd $PISA && sphinx-apidoc -f -o docs/source pisa
```

In case code structure has changed, rebuild the apidoc by executing
```bash
cd $PISA/docs && make html
```


### Test PISA

#### Unit Tests

Throughout the codebase there are `test_*.py` files and `test_*` functions within various `*.py` files that represent unit tests.
Unit tests are designed to ensure that the basic mechanisms of objects' functionality work.

These are all run, plus additional tests (takes about 15-20 minutes on a laptop) with the command
```bash
$PISA/pisa_tests/test_command_lines.sh
```

### Run a basic analysis

To make sure that an analysis can be run, try running an Asimov analysis of neutrino mass ordering (NMO) with the following (this takes about one minute on a laptop; note, though, that the result is not terribly accurate due to the use of coarse binning and low Monte Carlo statistics):
```bash
export PISA_FTYPE=fp64
$PISA/pisa/analysis/hypo_testing.py --logdir /tmp/nmo_test analysis \
    --h0-pipeline settings/pipeline/example.cfg \
    --h0-param-selections="ih" \
    --h1-param-selections="nh" \
    --data-param-selections="nh" \
    --data-is-mc \
    --min-method slsqp \
    --metric=chi2 \
    --pprint -v
```

The above command sets the null hypothesis (h0) to be the inverted hierarchy (ih) and the hypothesis to be tested (h1) to the normal hierarchy (nh).
Meanwhile, the Asimov dataset is derived from the normal hierarchy.

The significance for distinguishing NH from IH in this case (with the crude but fast settings specified) is shown by typing the follwoing command (which should output something close to 4.3):
```bash
hypo_testing_postprocess.py --asimov --detector "pingu_v39" --dir /tmp/nmo_test/hypo*
```<|MERGE_RESOLUTION|>--- conflicted
+++ resolved
@@ -99,28 +99,16 @@
     `conda install numba=0.38`
   * In Ubuntu,<br>
     `sudo apt install llvm-3.9-dev`
-<<<<<<< HEAD
-* [virtualenv](https://virtualenv.pypa.io/en/stable/) Use virtual environments to e.g. create a "clean" installation and/or to have multiple multiple versions installed, one version per virtual environment. To speed up installation (at the cost of a less "clean" environment), you can specify the `--system-site-packages` option to `virtualenv` to make use of already-installed Python packages.
-  * Anaconda<br>
-    `conda install virtualenv`
-  * Otherwise,<br>
-    `pip install virtualenv`
-* [OpenMP](http://www.openmp.org) Intra-process parallelization to accelerate code on on multi-core/multi-CPU computers.
-  * Available from your compiler: gcc supports OpenMP 4.0 and Clang >= 3.8.0 supports OpenMP 3.1. Either version of OpenMP should work, but Clang has yet to be tested for its OpenMP support.
-* [ROOT >= 6.12.04 with PyROOT](https://root.cern.ch) Necessary for `xsec.genie` and `unfold.roounfold` services, and to read ROOT cross section files in the `crossSections` utils module. Due to a bug in ROOT's python support (documented here https://github.com/jllanfranchi/pisa/issues/430), you need at least version 6.12.04 of ROOT.
+* [MCEq](http://github.com/afedynitch/MCEq) Required for `flux.mceq` service.
 * [numba=0.38](http://numba.pydata.org) Just-in-time compilation of decorated Python functions to native machine code via LLVM. This package is required to use PISA pi; also in cake it can accelerate certain routines significantly. If not using Anaconda to install, you must have LLVM installed already on your system (see above).
-=======
-* [MCEq](http://github.com/afedynitch/MCEq) Required for `flux.mceq` service.
 * [nuSQuiDS](https://github.com/arguelles/nuSQuIDS) Required for `osc.nusquids` service.
-* [numba=0.35](http://numba.pydata.org) Just-in-time compilation of decorated Python functions to native machine code via LLVM. This package is required to use PISA pi; also in cake it can accelerate certain routines significantly. If not using Anaconda to install, you must have LLVM installed already on your system (see above).
->>>>>>> 60d2c8e4
   * Installed alongside PISA if you specify option `['numba']` to `pip`
 * [OpenMP](http://www.openmp.org) Intra-process parallelization to accelerate code on on multi-core/multi-CPU computers.
   * Available from your compiler: gcc supports OpenMP 4.0 and Clang >= 3.8.0 supports OpenMP 3.1. Either version of OpenMP should work, but Clang has yet to be tested for its OpenMP support.
-* [Pylint](http://www.pylint.org): Static code checker and style analyzer for Python code. Note that our (more or less enforced) coding conventions are codified in the pylintrc file in PISA, which will automatically be found and used by Pylint when running on code within a PISA package.<br>
-  * Installed alongside PISA if you specify option `['develop']` to `pip`
 * [PyCUDA](https://mathema.tician.de/software/pycuda): run certain routines on Nvidia CUDA GPUs (must have compute 2.0 or greater capability)<br>
   * Installed alongside PISA if you specify option `['cuda']` to `pip`
+* [Pylint](http://www.pylint.org): Static code checker and style analyzer for Python code. Note that our (more or less enforced) coding conventions are codified in the pylintrc file in PISA, which will automatically be found and used by Pylint when running on code within a PISA package.<br>
+  * Installed alongside PISA if you specify option `['develop']` to `pip`
 * [recommonmark](http://recommonmark.readthedocs.io/en/latest/) Translator to allow markdown docs/docstrings to be used; plugin for Sphinx. (Required to compile PISA's documentation.)
   * Installed alongside PISA if you specify option `['develop']` to `pip`
 * [ROOT >= 6.12.04 with PyROOT](https://root.cern.ch) Necessary for `xsec.genie` and `unfold.roounfold` services, and to read ROOT cross section files in the `crossSections` utils module. Due to a bug in ROOT's python support (documented here https://github.com/jllanfranchi/pisa/issues/430), you need at least version 6.12.04 of ROOT.
@@ -128,67 +116,7 @@
   * Installed alongside PISA if you specify option `['develop']` to `pip`
 * [versioneer](https://github.com/warner/python-versioneer) Automatically get versions from git and make these embeddable and usable in code. Note that the install process is unique since it first places `versioneer.py` in the PISA root directory, and then updates source files within the repository to provide static and dynamic version info.
   * Installed alongside PISA if you specify option `['develop']` to `pip`
-<<<<<<< HEAD
-* [MCEq](http://github.com/afedynitch/MCEq) Required for `flux.mceq` service.
-* [nuSQuiDS](https://github.com/arguelles/nuSQuIDS) Required for `osc.cake_nusquids` and `osc.pi_nusqids` services.
-
-
-### Set up your environment
-
-* Create a "parent" directory (the directory into which you wish for the PISA sourcecode to live).
-Note that subsequent steps will create a directory named `pisa` within the parent directory you've chosen, so you don't need to create the actual `pisa` directory yourself.
-A common choice for a parent dir would be a directory named `src` in your home folder: `$HOME/src`.
-```
-mkdir -p <parent dir>
-```
-
-* To make life easier in the future (and to make these instructons easy to follow), define the environment variable `PISA`.
-E.g., for the bash shell, edit your `.bashrc` file and add the line
-```
-export PISA=<parent dir>/pisa
-```
-Load this variable into your *current* environment by sourcing your `.bashrc` file:
-```bash
-. ~/.bashrc
-```
-(it will be loaded autmatically for all new shells).
-
-
-### Github setup
-
-1. Create your own [github account](https://github.com/)
-1. Obtain access to the `jllanfranchi/pisa` repository by emailing (as a verifiable IceCube member) your **Github username** to Justin Lanfranchi (jll1062+pisa@phys.psu.edu) and copy John Kelley (jkelley@icecube.wisc.edu)
-
-
-#### SSH vs. HTTPS access to repository
-
-You can interact with Github repositories either via SSH (which allows password-less operation) or HTTPS (which gets through firewalls that don't allow for SSH).
-To choose one or the other just requires a different form of the repsitory's URL (the URL can be modified later to change method of access if you change your mind).
-
-
-##### Set up password-less access (SSH)
-
-If you use the SSH URL, you can avoid passwords altogether by uploading your public key to Github:
-
-1. [Check for an existing SSH key](https://help.github.com/articles/checking-for-existing-ssh-keys/)
-1. [Generate a new SSH key if none already exists](https://help.github.com/articles/generating-a-new-ssh-key-and-adding-it-to-the-ssh-agent/)
-1. [Add your SSH key to github account](https://help.github.com/articles/adding-a-new-ssh-key-to-your-github-account)
-1. [Test the ssh connection](https://help.github.com/articles/testing-your-ssh-connection)
-
-
-##### Set up password caching (SSH or HTTPS)
-
-Git 1.7.10 and later allows storing your password for some time in memory so you aren't asked every time you interact with Github via the command line.
-Follow instructions [here](https://help.github.com/articles/caching-your-github-password-in-git/).
-This is particularly useful for HTTPS or if you use SSH but do not wish to store a key pair on the computer/server you use.
-=======
-* [virtualenv](https://virtualenv.pypa.io/en/stable/) Use virtual environments to e.g. create a "clean" installation and/or to have multiple multiple versions installed, one version per virtual environment. To speed up installation (at the cost of a less "clean" environment), you can specify the `--system-site-packages` option to `virtualenv` to make use of already-installed Python packages.
-  * Anaconda<br>
-    `conda install virtualenv`
-  * Otherwise,<br>
-    `pip install virtualenv`
 * [yapf](https://github.com/google/yapf) Format your Python code, _automatically_, with typically very nice results!
->>>>>>> 60d2c8e4
 
 
 ### Obtain PISA sourcecode
