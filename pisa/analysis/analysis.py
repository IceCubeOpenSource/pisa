--- conflicted
+++ resolved
@@ -666,12 +666,8 @@
             for asimov_map, metric_hist in zip(hypo_asimov_dist, metric_hists):
                 map_binned = Map(
                     name=asimov_map.name,
-<<<<<<< HEAD
-                    hist=np.reshape(metric_hists[metric_hist],asimov_map.shape),
-=======
                     hist=np.reshape(metric_hists[metric_hist],
                                     asimov_map.shape),
->>>>>>> 67073ae7
                     binning=asimov_map.binning
                 )
                 maps_binned.append(map_binned)
