--- conflicted
+++ resolved
@@ -38,13 +38,8 @@
     if bool(re.match('^int',data.dtype.name)):
         return np.log(poisson.pmf(data,expectation))
     elif bool(re.match('^float',data.dtype.name)):
-<<<<<<< HEAD
-        return (data*np.log(expectation) - expectation - multigammaln(data+1.0,1))
-    else:                                                                                                                                
-=======
         return (data*np.log(expectation) - expectation - multigammaln(data+1.0, 1))
     else:
->>>>>>> b37419f1
         raise ValueError(
             "Unknown data dtype: %s. Must be float or int!"%psuedo_data.dtype)
 
