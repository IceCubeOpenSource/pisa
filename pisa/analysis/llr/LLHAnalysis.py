--- conflicted
+++ resolved
@@ -158,17 +158,8 @@
             iprint=0, bounds=bounds, **get_values(bfgs_settings))
 
 
-<<<<<<< HEAD
-	# Alternative octant solution is optimal:
-	# Note: can use "<" for both metrics since neg. llh returned
-	print "ALT %s: "%metric_name, alt_metric_val
-	print "%s: "%metric_name, metric_val
-	if alt_metric_val < metric_val:
-            print "  >>TRUE..."
-=======
         # Alternative octant solution is optimal:
         if alt_llh < llh:
->>>>>>> dcb04a28
             best_fit_vals = alt_fit_vals
             metric_val = alt_metric_val
             dict_flags = alt_dict_flags
