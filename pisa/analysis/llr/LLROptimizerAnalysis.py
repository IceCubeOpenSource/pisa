#! /usr/bin/env python
#
# LLROptimizerAnalysis.py
#
# Runs the LLR optimizer-based LLR analysis
#
# author: Tim Arlen - tca3@psu.edu
#         Sebatian Boeser - sboeser@uni-mainz.de
#
# date:   02-July-2014
#
# revision: 07-May-2015
# Re-wrote how the alternative hierarchy (null hypothesis) is handled.
# Rather than assuming the alternative hypothesis best fit of the
# oscillation parameters is unchanged,  we allow the asimov data set to
# find the best fit null hypothesis to be changed.
#

<<<<<<< HEAD

# Try to stop PISA's loose ways with memory
import resource
cur_lims_data = resource.getrlimit(resource.RLIMIT_DATA)
cur_lims_as = resource.getrlimit(resource.RLIMIT_AS)
print 'ORIGINAL RLIMIT_DATA:', cur_lims_data
print 'ORIGINAL RLIMIT_AS:', cur_lims_as
resource.setrlimit(
    resource.RLIMIT_DATA,
    (min(cur_lims_data[0], 4L*1024L*1024L*1024L), cur_lims_data[1])
)
resource.setrlimit(
    resource.RLIMIT_AS,
    (min(cur_lims_as[0], 8L*1024L*1024L*1024L),
     min(cur_lims_as[1], 16L*1024L*1024L*1024L))
)
print 'NEW RLIMIT_DATA:', resource.getrlimit(resource.RLIMIT_DATA)
print 'NEW RLIMIT_AS:', resource.getrlimit(resource.RLIMIT_AS)

=======
>>>>>>> e96b0820
from copy import deepcopy
from argparse import ArgumentParser, ArgumentDefaultsHelpFormatter

import numpy as np

from pisa.analysis.llr.LLHAnalysis import find_opt_scipy, find_alt_hierarchy_fit
from pisa.analysis.stats.LLHStatistics import get_random_map
from pisa.analysis.stats.Maps import get_pseudo_data_fmap, get_seed, get_asimov_fmap
from pisa.analysis.TemplateMaker import TemplateMaker
from pisa.utils.log import logging, tprofile, physics, set_verbosity
from pisa.utils.fileio import from_file, to_file
from pisa.utils.params import get_values, select_hierarchy, fix_all_params, fix_non_atm_params
from pisa.utils.utils import Timer


def check_scipy_version(minimizer_settings):
    #Workaround for old scipy versions
    import scipy
    if scipy.__version__ < '0.12.0':
        logging.warn('Detected scipy version %s < 0.12.0' % scipy.__version__)
        if 'maxiter' in minimizer_settings:
            logging.warn('Optimizer settings for \"maxiter\" will be ignored')
            minimizer_settings.pop('maxiter')
    return


def getAsimovData(template_maker, params, data_normal):
    """
    Generates the asimov data set (expected counts distribution) at
    parameters assuming hierarchy of data_normal

    \Params:
      * template_maker - instance of class TemplateMaker service.
      * params - parameters with values, fixed, range, etc. of systematics
      * data_normal - bool for Mass hierarchy being Normal (True)
        or inverted (False)
    """

    fiducial_param_vals = get_values(select_hierarchy(
        params, normal_hierarchy=data_normal))
    return get_asimov_fmap(
        template_maker=template_maker,
        fiducial_params=fiducial_param_vals,
        channel=fiducial_param_vals['channel'])


def getAltHierarchyBestFit(asimov_data, template_maker, params,
                           minimizer_settings, hypo_normal, check_octant):
    """
    Finds the best fit value of alternative hierarchy to that which
    was used to produce the asimov data set.

    \Params:
      * asimov_data - array of values of asimov data set (float)
      * template_maker - instance of class TemplateMaker service.
      * params - parameters with values, fixed, range, etc. of systematics
      * minimizer_settings - used with bfgs_b minimizer
      * hypo_normal - bool for Mass hierarchy being Normal (True)
        or inverted (False)
      * check_octant - bool to check the opposite octant for a solution
        to the minimization of the LLH.
    """

    llh_data = find_alt_hierarchy_fit(
        asimov_data, template_maker, params, hypo_normal,
        minimizer_settings, only_atm_params=True, check_octant=check_octant)

    alt_params = get_values(select_hierarchy(params, normal_hierarchy=hypo_normal))
    for key in llh_data.keys():
        if key == 'llh': continue
        alt_params[key] = llh_data[key][-1]

    return alt_params, llh_data


def get_llh_hypothesis(data_tag, asimov_data, ntrials, template_maker,
                       template_params, minimizer_settings, save_steps,
                       check_octant):
    """
    Runs the llh fitter ntrials number of times, pulling pseudo data sets from
    asimov_data.

    \Params:
      * data_tag - hierarchy type running for assumed true.
      * asimov_data - asimov (unfluctuated) data from which to generate poisson
        fluctuated pseudo data
      * ntrials - number of trials to run for each hierarchy hypothesis
      * template_maker - instance of TemplateMaker class, from which to fit pseudo
        data to
      * template_params - dictionary of parameters at which to test the pseudo
        data and find the best match llh
      * minimizer_settings - settings for bfgs minimizer in llh fit
      * save_steps - flag to save the optimizer steps
      * check_octant - boolean to check both octants of theta23

    \returns - trials list that holds the dictionaries of llh results.
    """

    trials = []
    for itrial in xrange(1, ntrials+1):
        results = {} # one trial of results

        tprofile.info("start trial %d" % itrial)
        logging.info(">"*10 + "Running trial: %05d" % itrial + "<"*10)

        results['seed'] = get_seed()
        logging.info("  RNG seed: %ld" % results['seed'])
        # Get random map generated from asimov data (or from data_tag).
        fmap = get_random_map(asimov_data, seed=results['seed'])

        for hypo_tag, hypo_normal in [('hypo_NMH', True),('hypo_IMH', False)]:

            physics.info(
                "Finding best fit for %s under %s assumption" %
                (data_tag, hypo_tag)
            )
            with Timer() as t:
                llh_data = find_opt_scipy(
                    fmap, template_maker, template_params,
                    minimizer_settings, save_steps,
                    normal_hierarchy=hypo_normal, check_octant=check_octant)
            tprofile.info("==> elapsed time for optimizer: %s sec" % t.secs)

            # Store the LLH data
            results[hypo_tag] = llh_data

        trials += [results]
        tprofile.info("stop trial %d" % itrial)

    return trials


if __name__ == "__main__":
    parser = ArgumentParser(
        description='''Runs the LLR optimizer-based analysis varying a number
        of systematic parameters defined in settings input file and saves the
        likelihood values for a combination of hierarchies. Standard output
        will provide 8 LLH values per trial- 4 LLH values for hypothesized
        Normal, and 4 LLH values for hypothesized Inverted. If run in
        --no_alt_fit mode, 4 LLH values per trial are produced.''',
        formatter_class=ArgumentDefaultsHelpFormatter)
    parser.add_argument('-t', '--template-settings', type=str,
                        metavar='FILE', required=True,
                        help='''Settings related to the template generation &
                        systematics''')
    parser.add_argument('-m', '--minimizer-settings', type=str,
                        metavar='FILE', required=True,
                        help='''Settings related to the optimizer used in the LLR
                        analysis.''')
    parser.add_argument('-n', '--ntrials', type=int, default=1,
                        help="Number of trials to run")
    parser.add_argument('--gpu-id', type=int, default=None,
                        help="GPU ID if available.")
    parser.add_argument('-s', '--save-steps', action='store_true', default=False,
                        dest='save_steps',
                        help="Save all steps the optimizer takes.")
    parser.add_argument('--no-alt-fit', action='store_true', default=False,
                        help='''Does not fit for the oscillation parameters
                        that best match the alternative hierarchy hypothesis,
                        but instead uses the fiducial values of the alternative
                        hierarchy to produce the LLR distribution. (Not
                        recommended for values of theta23 close to
                        maximal).''')
    parser.add_argument('--single-octant', action='store_true', default=False,
                        help='''Checks opposite octant for a minimum llh
                        solution. Especially important for theta23 close to
                        maximal.''')
    parser.add_argument('-o', '--outfile', type=str, default='llh_data.json',
                        metavar='FILE',
                        help="Output filename.")
    parser.add_argument('-v', '--verbose', action='count', default=0,
                        help='set verbosity level')
    args = parser.parse_args()
    
    set_verbosity(args.verbose)
    physics.setLevel(args.verbose)
    tprofile.setLevel(args.verbose)
    
    # Read in the settings
    template_settings = from_file(args.template_settings)
    minimizer_settings = from_file(args.minimizer_settings)
    
    # Change this throughout code later?
    check_octant = not args.single_octant
    check_scipy_version(minimizer_settings)
    
    if args.gpu_id is not None:
        template_settings['params']['gpu_id'] = {}
        template_settings['params']['gpu_id']['value'] = args.gpu_id
        template_settings['params']['gpu_id']['fixed'] = True
    
    template_maker = TemplateMaker(get_values(template_settings['params']),
                                   **template_settings['binning'])
    
    # Assemble output dict
    output = {'template_settings' : template_settings,
              'minimizer_settings' : minimizer_settings}
    
    for data_tag, data_normal in [('true_NMH', True), ('true_IMH', False)]:
        tprofile.info("Assuming: %s" % data_tag)
    
        output[data_tag] = {"true_h_fiducial": {}}
    
        # Always do the true hierarchy fiducial LLR distribution:
        true_h_fiducial = {}
    
        # Get Asimov data set for assuming true: data_tag
        asimov_data = getAsimovData(
            template_maker, template_settings['params'], data_normal)
    
        trials = get_llh_hypothesis(
            data_tag, asimov_data, args.ntrials, template_maker,
            template_settings["params"], minimizer_settings,
            args.save_steps, check_octant)
    
        output[data_tag]['true_h_fiducial']['trials'] = trials
    
        # If we do not run the alt_fit, then we simply continue in the for
        # loop and the LLR distributions will be interpreted as the
        # ability to discriminate between hierarchies, without fitting for
        # the false hierarchy parameters that match best to the True
        # hierarchy fiducial model.
    
        if not args.no_alt_fit:
            logging.info("Running false hierarchy best fit...")
            output[data_tag]["false_h_best_fit"] = {}
    
            false_h_params = fix_non_atm_params(template_settings['params'])
            false_h_settings, llh_data = getAltHierarchyBestFit(
                asimov_data, template_maker, false_h_params, minimizer_settings,
                (not data_normal), check_octant)
    
            asimov_data_null = get_asimov_fmap(
                template_maker=template_maker,
                fiducial_params=false_h_settings,
                channel=false_h_settings['channel'])
            
            # Store all data tag related inputs:
            output[data_tag]['false_h_best_fit']['false_h_settings'] = \
                    false_h_settings
            output[data_tag]['false_h_best_fit']['llh_null'] = llh_data
    
            trials = get_llh_hypothesis(
                data_tag, asimov_data_null, args.ntrials, template_maker,
                template_settings["params"], minimizer_settings,
                args.save_steps, check_octant)
    
            output[data_tag]['false_h_best_fit']['trials'] = trials
    
    to_file(output, args.outfile)<|MERGE_RESOLUTION|>--- conflicted
+++ resolved
@@ -15,8 +15,6 @@
 # oscillation parameters is unchanged,  we allow the asimov data set to
 # find the best fit null hypothesis to be changed.
 #
-
-<<<<<<< HEAD
 
 # Try to stop PISA's loose ways with memory
 import resource
@@ -36,8 +34,6 @@
 print 'NEW RLIMIT_DATA:', resource.getrlimit(resource.RLIMIT_DATA)
 print 'NEW RLIMIT_AS:', resource.getrlimit(resource.RLIMIT_AS)
 
-=======
->>>>>>> e96b0820
 from copy import deepcopy
 from argparse import ArgumentParser, ArgumentDefaultsHelpFormatter
 
