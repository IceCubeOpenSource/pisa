# author : P.Eller, T.Ehrhardt, J.L.Lanfranchi
#
# date   : March 25, 2016
"""
Statistical functions

"""


from __future__ import division

import numpy as np
from scipy.special import gammaln
from uncertainties import unumpy as unp

from pisa import FTYPE
from pisa.utils.barlow import likelihoods
from pisa.utils.comparisons import FTYPE_PREC, isbarenumeric
from pisa.utils.log import logging


__all__ = ['SMALL_POS', 'CHI2_METRICS', 'LLH_METRICS', 'ALL_METRICS',
           'maperror_logmsg',
           'chi2', 'llh', 'log_poisson', 'log_smear', 'conv_poisson',
           'norm_conv_poisson', 'conv_llh', 'barlow_llh', 'mod_chi2']


SMALL_POS = 1e-10 #if FTYPE == np.float64 else FTYPE_PREC
"""A small positive number with which to replace numbers smaller than it"""

CHI2_METRICS = ['chi2', 'mod_chi2']
"""Metrics defined that result in measures of chi squared"""

LLH_METRICS = ['llh', 'conv_llh', 'barlow_llh']
"""Metrics defined that result in measures of log likelihood"""

ALL_METRICS = LLH_METRICS + CHI2_METRICS
"""All metrics defined"""

METRICS_TO_MAXIMIZE = LLH_METRICS
"""Metrics that must be maximized to obtain a better fit"""


# TODO(philippeller):
# * unit tests to ensure these don't break


def maperror_logmsg(m):
    """Create message with thorough info about a map for logging purposes"""
    with np.errstate(invalid='ignore'):
        msg = ''
        msg += '    min val : %s\n' %np.nanmin(m)
        msg += '    max val : %s\n' %np.nanmax(m)
        msg += '    mean val: %s\n' %np.nanmean(m)
        msg += '    num < 0 : %s\n' %np.sum(m < 0)
        msg += '    num == 0: %s\n' %np.sum(m == 0)
        msg += '    num > 0 : %s\n' %np.sum(m > 0)
        msg += '    num nan : %s\n' %np.sum(np.isnan(m))
    return msg


def chi2(actual_values, expected_values):
    """Compute the chi-square between each value in `actual_values` and
    `expected_values`.

    Parameters
    ----------
    actual_values, expected_values : numpy.ndarrays of same shape

    Returns
    -------
    chi2 : numpy.ndarray of same shape as inputs
        chi-squared values corresponding to each pair of elements in the inputs

    Notes
    -----
    * Uncertainties are not propagated through this calculation.
    * Values in each input are clipped to the range [SMALL_POS, inf] prior to
      the calculation to avoid infinities due to the divide function.

    """
    if actual_values.shape != expected_values.shape:
        raise ValueError(
            'Shape mismatch: actual_values.shape = %s,'
            ' expected_values.shape = %s'
            % (actual_values.shape, expected_values.shape)
        )

    # Convert to simple numpy arrays containing floats
    if not isbarenumeric(actual_values):
        actual_values = unp.nominal_values(actual_values)
    if not isbarenumeric(expected_values):
        expected_values = unp.nominal_values(expected_values)

    with np.errstate(invalid='ignore'):
        # Mask off any nan expected values (these are assumed to be ok)
        actual_values = np.ma.masked_invalid(actual_values)
        expected_values = np.ma.masked_invalid(expected_values)

        # TODO: this check (and the same for `actual_values`) should probably
        # be done elsewhere... maybe?
        if np.any(actual_values < 0):
            msg = ('`actual_values` must all be >= 0...\n'
                   + maperror_logmsg(actual_values))
            raise ValueError(msg)

        if np.any(expected_values < 0):
            msg = ('`expected_values` must all be >= 0...\n'
                   + maperror_logmsg(expected_values))
            raise ValueError(msg)

        # TODO: Is this okay to do? Mathematically suspect at best, and can
        #       still destroy a minimizer's hopes and dreams...

        # Replace 0's with small positive numbers to avoid inf in division
        np.clip(actual_values, a_min=SMALL_POS, a_max=np.inf,
                out=actual_values)
        np.clip(expected_values, a_min=SMALL_POS, a_max=np.inf,
                out=expected_values)

        delta = actual_values - expected_values

    if np.all(np.abs(delta) < 5*FTYPE_PREC):
        return np.zeros_like(delta, dtype=FTYPE)

    assert np.all(actual_values > 0), str(actual_values)
    chi2_val = np.square(delta) / actual_values
    assert np.all(chi2_val >= 0), str(chi2_val[chi2_val < 0])
    return chi2_val


def llh(actual_values, expected_values):
    """Compute the log-likelihoods (llh) that each count in `actual_values`
    came from the the corresponding expected value in `expected_values`.

    Parameters
    ----------
    actual_values, expected_values : numpy.ndarrays of same shape

    Returns
    -------
    llh : numpy.ndarray of same shape as the inputs
        llh corresponding to each pair of elements in `actual_values` and
        `expected_values`.

    Notes
    -----
    * Uncertainties are not propagated through this calculation.
    * Values in `expected_values` are clipped to the range [SMALL_POS, inf]
      prior to the calculation to avoid infinities due to the log function.

    """
    assert actual_values.shape == expected_values.shape

    # Convert to simple numpy arrays containing floats
    if not isbarenumeric(actual_values):
        actual_values = unp.nominal_values(actual_values)
    if not isbarenumeric(expected_values):
        expected_values = unp.nominal_values(expected_values)

    with np.errstate(invalid='ignore'):
        # Mask off any nan expected values (these are assumed to be ok)
        actual_values = np.ma.masked_invalid(actual_values)
        expected_values = np.ma.masked_invalid(expected_values)

        # Check that new array contains all valid entries
        if np.any(actual_values < 0):
            msg = ('`actual_values` must all be >= 0...\n'
                   + maperror_logmsg(actual_values))
            raise ValueError(msg)

        # TODO: How should we handle nan / masked values in the "data"
        # (actual_values) distribution? How about negative numbers?

        # Make sure actual values (aka "data") are valid -- no infs, no nans,
        # etc.
        if np.any((actual_values < 0) | ~np.isfinite(actual_values)):
            msg = ('`actual_values` must be >= 0 and neither inf nor nan...\n'
                   + maperror_logmsg(actual_values))
            raise ValueError(msg)

        # Check that new array contains all valid entries
        if np.any(expected_values < 0.0):
            msg = ('`expected_values` must all be >= 0...\n'
                   + maperror_logmsg(expected_values))
            raise ValueError(msg)

        # Replace 0's with small positive numbers to avoid inf in log
        np.clip(expected_values, a_min=SMALL_POS, a_max=np.inf,
                out=expected_values)

    llh_val = actual_values*np.log(expected_values) - expected_values

    # Do following to center around 0
    llh_val -= actual_values*np.log(actual_values) - actual_values

    return llh_val


def log_poisson(k, l):
    r"""Calculate the log of a poisson pdf

    .. math::
        p(k,l) = \log\left( l^k \cdot e^{-l}/k! \right)

    Parameters
    ----------
    k : float
    l : float

    Returns
    -------

    log of poisson

    """
    return k*np.log(l) -l - gammaln(k+1)


def log_smear(x, sigma):
    r"""Calculate the log of a normal pdf

    .. math::
        p(x, \sigma) = \log\left( (\sigma \sqrt{2\pi})^{-1} \exp( -x^2 / 2\sigma^2 ) \right)

    Parameters
    ----------
    x : float
    sigma : float

    Returns
    -------
    log of gaussian

    """
    return (
        -np.log(sigma) - 0.5*np.log(2*np.pi) - x**2 / (2*sigma**2)
    )


def conv_poisson(k, l, s, nsigma=3, steps=50):
    r"""Poisson pdf

    .. math::
        p(k,l) = l^k \cdot e^{-l}/k!

    Parameters
    ----------
    k : float
    l : float
    s : float
        sigma for smearing term (= the uncertainty to be accounted for)
    nsigma : int
        The ange in sigmas over which to do the convolution, 3 sigmas is > 99%,
        so should be enough
    steps : int
        Number of steps to do the intergration in (actual steps are 2*steps + 1,
        so this is the steps to each side of the gaussian smearing term)

    Returns
    -------
    float
        convoluted poissson likelihood

    """
    # Replace 0's with small positive numbers to avoid inf in log
    l = max(SMALL_POS, l)
    st = 2*(steps + 1)
    conv_x = np.linspace(-nsigma*s, +nsigma*s, st)[:-1]+nsigma*s/(st-1.)
    conv_y = log_smear(conv_x, s)
    f_x = conv_x + l
    #f_x = conv_x + k
    # Avoid zero values for lambda
    idx = np.argmax(f_x > 0)
    f_y = log_poisson(k, f_x[idx:])
    #f_y = log_poisson(f_x[idx:], l)
    if np.isnan(f_y).any():
        logging.error('`NaN values`:')
        logging.error('idx = %d', idx)
        logging.error('s = %s', s)
        logging.error('l = %s', l)
        logging.error('f_x = %s', f_x)
        logging.error('f_y = %s', f_y)
    f_y = np.nan_to_num(f_y)
    conv = np.exp(conv_y[idx:] + f_y)
    norm = np.sum(np.exp(conv_y))
    return conv.sum()/norm


def norm_conv_poisson(k, l, s, nsigma=3, steps=50):
    """Convoluted poisson likelihood normalized so that the value at k=l
    (asimov) does not change

    Parameters
    ----------
    k : float
    l : float
    s : float
        sigma for smearing term (= the uncertainty to be accounted for)
    nsigma : int
        The range in sigmas over which to do the convolution, 3 sigmas is >
        99%, so should be enough
    steps : int
        Number of steps to do the intergration in (actual steps are 2*steps + 1,
        so this is the steps to each side of the gaussian smearing term)

    Returns
    -------
    likelihood
        Convoluted poisson likelihood normalized so that the value at k=l
        (asimov) does not change

    """
    cp = conv_poisson(k, l, s, nsigma=nsigma, steps=steps)
    n1 = np.exp(log_poisson(l, l))
    n2 = conv_poisson(l, l, s, nsigma=nsigma, steps=steps)
    return cp*n1/n2


def conv_llh(actual_values, expected_values):
    """Compute the convolution llh using the uncertainty on the expected values
    to smear out the poisson PDFs

    Parameters
    ----------
    actual_values, expected_values : numpy.ndarrays of same shape

    Returns
    -------
    total log of convoluted poisson likelihood

    """
    actual_values = unp.nominal_values(actual_values).ravel()
    sigma = unp.std_devs(expected_values).ravel()
    expected_values = unp.nominal_values(expected_values).ravel()
    triplets = np.array([actual_values, expected_values, sigma]).T
    norm_triplets = np.array([actual_values, actual_values, sigma]).T
    total = 0
    for i in xrange(len(triplets)):
        total += np.log(max(SMALL_POS, norm_conv_poisson(*triplets[i])))
        total -= np.log(max(SMALL_POS, norm_conv_poisson(*norm_triplets[i])))
    return total


def barlow_llh(actual_values, expected_values):
    """Compute the barlow LLH taking into account finite stats

    Parameters
    ----------
    actual_values, expected_values : numpy.ndarrays of same shape

    Returns
    -------
    barlow_llh

    """
    l = likelihoods()
    actual_values = unp.nominal_values(actual_values).ravel()
    sigmas = [unp.std_devs(ev.ravel()) for ev in expected_values]
    expected_values = [unp.nominal_values(ev).ravel() for ev in expected_values]
    uws = [(ev/s)**2 for ev, s in zip(expected_values, sigmas)]
    ws = [s**2/ev for ev, s in zip(expected_values, sigmas)]
    l.SetData(actual_values)
    l.SetMC(np.array(ws))
    l.SetUnweighted(np.array(uws))
    return -l.GetLLH('barlow')


def mod_chi2(actual_values, expected_values):
    """Compute the chi-square value taking into account uncertainty terms
    (incl. e.g. finite stats)

    Parameters
    ----------
    actual_values, expected_values : numpy.ndarrays of same shape

    Returns
    -------
    m_chi2 : numpy.ndarray of same shape as inputs
<<<<<<< HEAD
        modified chi-squared values corresponding to each pair of elements in 
=======
        Modified chi-squared values corresponding to each pair of elements in
>>>>>>> 153cc3f3
        the inputs

    """
    # Replace 0's with small positive numbers to avoid inf in log
    np.clip(expected_values, a_min=SMALL_POS, a_max=np.inf,
            out=expected_values)
    actual_values = unp.nominal_values(actual_values).ravel()
    sigma = unp.std_devs(expected_values).ravel()
    expected_values = unp.nominal_values(expected_values).ravel()
    m_chi2 = (
        (actual_values - expected_values)**2 / (sigma**2 + expected_values)
    )
    return m_chi2<|MERGE_RESOLUTION|>--- conflicted
+++ resolved
@@ -377,11 +377,7 @@
     Returns
     -------
     m_chi2 : numpy.ndarray of same shape as inputs
-<<<<<<< HEAD
-        modified chi-squared values corresponding to each pair of elements in 
-=======
         Modified chi-squared values corresponding to each pair of elements in
->>>>>>> 153cc3f3
         the inputs
 
     """
