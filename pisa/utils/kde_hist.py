--- conflicted
+++ resolved
@@ -3,11 +3,8 @@
 from kde.cudakde import gaussian_kde
 import numpy as np
 from uncertainties import unumpy as unp
-<<<<<<< HEAD
 
-=======
 from pisa.utils.profiler import profile, line_profile
->>>>>>> bace8795
 from pisa.core.binning import OneDimBinning, MultiDimBinning
 from pisa.utils.profiler import profile
 
@@ -15,23 +12,12 @@
 __all__ = ['kde_histogramdd']
 
 
-<<<<<<< HEAD
-@profile
-def kde_histogramdd(sample, binning, weights=[], bw_method='scott',
-                    adaptive=True, alpha=0.3, use_cuda=False,
-                    coszen_reflection=0.25, coszen_name = 'coszen',
-                    oversample=1):
-    """Run kernel density estimation (KDE) for an array of data points, and
-    then evaluate the on a histogram like grid, to effectively produce a
-    histogram-like output
-=======
 #@line_profile
 def kde_histogramdd(sample, binning, weights=[],bw_method='scott',adaptive=True,
                         alpha=0.3,use_cuda=False,coszen_reflection=0.25,coszen_name = 'coszen',oversample=1):
     '''
     function to run kernel density estimation (KDE) for an array of data points, and
     then evaluate the on a histogram like grid, to effectively produce a histogram-like output
->>>>>>> bace8795
 
     Based on Sebastian Schoenen's KDE implementation:
     http://code.icecube.wisc.edu/svn/sandbox/schoenen/kde/
@@ -66,16 +52,10 @@
         norm = sample.shape[0]
     else:
         norm = np.sum(weights)
-<<<<<<< HEAD
-    # Oversample
-    binning = binning.oversample(oversample)
-    # Flip around to satisfy the kde implementation
-=======
     #oversample
     if not oversample==1:
         binning = binning.oversample(oversample)
     # flip around to satisfy the kde implementation
->>>>>>> bace8795
     x = sample.T
     # Must have same amount of dimensions as binning dimensions
     assert x.shape[0] == len(binning)
@@ -95,21 +75,9 @@
     # Check if edge needs to be reflected
     reflect_lower = binning[coszen_name].bin_edges[0] == -1
     reflect_upper = binning[coszen_name].bin_edges[-1] == 1
-<<<<<<< HEAD
-
-    # Get the kernel weights
-    kernel_weights_adaptive = gaussian_kde(
-        x, weights=weights, bw_method=bw_method, adaptive=adaptive,
-        alpha=alpha, use_cuda=True
-    )
-
-    # Get the bin centers, where we're going to evaluate the kdes at, en extend
-    # the bin range for reflection
-=======
     # get the kernel weights
     kernel_weights_adaptive = gaussian_kde(x,weights=weights,bw_method=bw_method,adaptive=adaptive, alpha=alpha,use_cuda=use_cuda)
     # get the bin centers, where we're going to evaluate the kdes at, en extend the bin range for reflection
->>>>>>> bace8795
     bin_points = []
     for b in binning:
         c = unp.nominal_values(b.weighted_centers)
@@ -158,17 +126,6 @@
     else:
         hist1 = 0
     hist = hist + hist1 + hist0
-<<<<<<< HEAD
-    # Bin volumes
-    volume = binning.bin_volumes()
-    hist *= volume
-    # Downsample
-    for i, b in enumerate(binning):
-        hist = np.add.reduceat(
-            hist, np.arange(0, len(b.bin_edges)-1, oversample), axis=i
-        )
-    # Swap back the axes
-=======
     # bin volumes
     volume = binning.bin_volumes(attach_units=False)
     hist = np.multiply(hist,volume)
@@ -177,7 +134,6 @@
         for i,b in enumerate(binning):
             hist = np.add.reduceat(hist, np.arange(0,len(b.bin_edges)-1,oversample), axis=i)
     # swap back the axes
->>>>>>> bace8795
     if not cz_bin == 0:
         hist = np.swapaxes(hist, 0, cz_bin)
     #hist = hist/np.sum(hist)*norm
