"""
Plotter class for doing plots easily

"""


import itertools
import os

import numpy as np
from uncertainties import unumpy as unp

import matplotlib as mpl
# Headless mode; must set prior to pyplot import
mpl.use('Agg')
from matplotlib import pyplot as plt
from matplotlib.offsetbox import AnchoredText

from pisa import FTYPE
from pisa.core.map import Map, MapSet
from pisa.core.transform import BinnedTensorTransform, TransformSet
from pisa.utils.format import dollars, text2tex, tex_join
from pisa.utils.log import logging


__all__ = ['CMAP_SEQ', 'CMAP_DIV', 'Plotter']


CMAP_SEQ = plt.cm.inferno
CMAP_SEQ.set_bad(color=(0.0, 0.2, 0.0), alpha=1)

CMAP_DIV = plt.cm.RdBu_r
CMAP_DIV.set_bad(color=(0.5, 0.9, 0.5), alpha=1)

# set fonts
mpl.rcParams['mathtext.fontset'] = 'custom'
mpl.rcParams['mathtext.rm'] = 'Bitstream Vera Sans'
mpl.rcParams['mathtext.it'] = 'Bitstream Vera Sans:italic'
mpl.rcParams['mathtext.bf'] = 'Bitstream Vera Sans:bold'
mpl.rcParams['font.size'] = 14


def inf2finite(x):
    return np.clip(x, a_min=np.finfo(FTYPE).min, a_max=np.finfo(FTYPE).max)


class Plotter(object):
    """
    Plotting library for PISA `Map`s, `MapSet`s, and `BinnedTensorTransform`s

    Parameters
    ----------
    outdir : str
        output directory path

    stamp : str
        stamp to be put on every subplot, e.g. 'Preliminary',
        'DeepCore nutau', etc.

    fmt : str or iterable of str
        formats to be plotted, e.g. ['pdf', 'png']

    size : (int, int)
        canvas size (inches)

    log : bool
        logarithmic z-axis

    label : str
        z-axis label

    grid : bool
        plot grid

    ratio : bool
        add ratio plots in 1-d histos

    annotate : bool
        annotate counts per bin in 2-d histos

    symmetric : bool
        force symmetric extent of z-axis

    loc : str
        either 'inside' or 'outside', defining where to put axis titles

    """
    def __init__(self, outdir='.', stamp=None, size=(8, 8), fmt='pdf',
                 log=True, label='# events', grid=True, ratio=False,
                 annotate=False, symmetric=False, loc='outside'):
        self.fig = None
        self.axes = None

        self.outdir = outdir
        self.stamp = stamp
        if isinstance(fmt, basestring):
            fmt = [fmt]
        self.fmt = fmt
        self.size = size
        self.fig = None
        self.log = log
        self.label = label
        self.grid = grid
        self.ratio = ratio
        self.annotate = annotate
        if symmetric:
            assert(self.log == False), 'cannot do log and symmetric at the same time'
        self.symmetric = symmetric
        self.reset_colors()
        self.color = 'b'
        self.loc = loc

    def reset_colors(self):
<<<<<<< HEAD
        self.colors = itertools.cycle(["r", "b", "g", "k", "c", "m", "y"])
=======
        self.colors = itertools.cycle('C%d' % n for n in range(10))
>>>>>>> 67073ae7

    def next_color(self):
        self.color = next(self.colors)

    # --- helper functions ---

    def init_fig(self, figsize=None):
        """clear/initialize figure"""
        if figsize is not None:
            size = figsize
        else:
            size = self.size
        if self.fig is not None:
            plt.clf()
            plt.close(self.fig)
        self.fig, self.axes = plt.subplots(1, 1, figsize=size)
        self.fig.patch.set_facecolor('none')

    def add_stamp(self, text=None, **kwargs):
        """Add common stamp with text.

        NOTE add_stamp cannot be used on a subplot that has been de-selected
        and then re-selected. It will write over existing text.

        """
        stamp = tex_join('\n', self.stamp, text)
        if self.loc == 'inside':
            a_text = AnchoredText(dollars(stamp), loc=2, frameon=False,
                                  **kwargs)
            plt.gca().add_artist(a_text)
        elif self.loc == 'outside':
            plt.gca().set_title(dollars(stamp))

    def add_leg(self):
        """initialize legend """
        plt.gca().legend(loc='upper right', ncol=2, frameon=False, numpoints=1)

    def dump(self, fname):
        """dump figure to file"""
<<<<<<< HEAD
        logging.info('Writing %s to file'%fname)
=======
        basepath = os.path.join(self.outdir, fname)
>>>>>>> 67073ae7
        for fmt in self.fmt:
            filepath = basepath +  '.' + fmt
            logging.info('Writing plot %s to file %s',
                         fname, os.path.abspath(filepath))
            plt.savefig(filepath, dpi=150,
                        edgecolor='none', facecolor=self.fig.get_facecolor())

    # --- 2d plots ---

    def plot_2d_single(self, map_set, **kwargs):
        """plot all maps in individual plots"""
        if isinstance(map_set, Map):
            map_set = [map_set]
        for map in map_set:
            self.init_fig()
            self.plot_2d_map(map, **kwargs)
            self.add_stamp(map.tex)
            self.dump(map.name)

    def plot_2d_array(self, map_set, n_rows=None, n_cols=None, fname=None, 
                      **kwargs):
        """plot all maps or transforms in a single plot"""
        if fname is None:
            fname = 'test2d'
        # if dimensionality is 3, then still define a spli_axis automatically
        new_maps = []
        split_axis = kwargs.pop('split_axis', None)
        for map in map_set:
            if len(map.binning) == 3:
                if split_axis is None:
                    # Find shortest dimension
                    l = map.binning.num_bins
                    idx = l.index(min(l))
                    split_axis_ = map.binning.names[idx]
                    logging.warning(
<<<<<<< HEAD
                        'Plotter automatically splitting map %s along %s axis'
                        % (map.name, split_axis_)
=======
                        'Plotter automatically splitting map %s along %s axis',
                        map.name, split_axis_
>>>>>>> 67073ae7
                    )
                new_maps.extend(map.split(split_axis_))
            elif len(map.binning) == 2:
                new_maps.append(map)
            else:
                raise Exception('Cannot plot %i dimensional map in 2d'
                                %len(map))
        map_set = MapSet(new_maps)
        self.plot_array(map_set, 'plot_2d_map', n_rows=n_rows, n_cols=n_cols,
                        **kwargs)
        self.dump(fname)

    # --- 1d plots ---

    def plot_1d_single(self, map_set, plot_axis, **kwargs):
        """plot all maps in individual plots"""
        for map in map_set:
            self.init_fig()
            self.plot_1d_projection(map, plot_axis, **kwargs)
            self.add_stamp(map.tex)
            self.dump(map.name)

    def plot_1d_array(self, map_set, plot_axis, n_rows=None, n_cols=None,
                      fname=None, **kwargs):
        """plot 1d projections as an array"""
        self.plot_array(map_set, 'plot_1d_projection', plot_axis, n_rows=n_rows,
                        n_cols=n_cols, **kwargs)
        self.dump(fname)

    def plot_1d_slices_array(self, map_sets, plot_axis, fname=None, **kwargs):
        """plot 1d projections as an array"""
        self.slices_array(map_sets, plot_axis, **kwargs)
        self.dump(fname)

    def plot_1d_all(self, map_set, plot_axis, **kwargs):
        """all one one canvas"""
        self.init_fig()
        for map in map_set:
            self.plot_1d_projection(map, plot_axis, **kwargs)
        self.add_stamp()
        self.add_leg()
        self.dump('all')

    def plot_1d_stack(self, map_set, plot_axis, **kwargs):
        """all maps stacked on top of each other"""
        self.init_fig()
        for i, map in enumerate(map_set):
            for j in range(i):
                map += map_set[j]
            self.plot_1d_projection(map, plot_axis, **kwargs)
        self.add_stamp()
        self.add_leg()
        self.dump('stack')

    def plot_1d_cmp(self, map_sets, plot_axis, fname=None, **kwargs):
        """1d comparisons for two map_sets as projections"""
        for i in range(len(map_sets[0])):
            maps = [map_set[i] for map_set in map_sets]
            self.stamp = maps[0].tex
<<<<<<< HEAD
            for k in range(len(map_sets)):
                maps[k].tex = map_sets[k].tex
=======
            for k, map_set in enumerate(map_sets):
                maps[k].tex = map_set.tex
>>>>>>> 67073ae7
            self.init_fig()
            if self.ratio:
                ax1 = plt.subplot2grid((4, 1), (0, 0), rowspan=3)
                plt.setp(ax1.get_xticklabels(), visible=False)
            self.reset_colors()
            for map in maps:
                self.next_color()
                self.plot_1d_projection(map, plot_axis, **kwargs)
            self.add_stamp()
            self.add_leg()
            if self.ratio:
                plt.subplot2grid((4, 1), (3, 0), sharex=ax1)
                #self.plot_1d_ratio(maps, plot_axis, r_vmin=0.1, r_vmax=0.1, **kwargs)
                self.plot_1d_ratio(maps, plot_axis, **kwargs)
            self.dump('%s_%s'%(fname, maps[0].name))

    # --- plotting core functions ---

    def plot_array(self, map_set, fun, *args, **kwargs):
        """wrapper funtion to exccute plotting function fun for every map in a
        set distributed over a grid"""
        n_rows = kwargs.pop('n_rows', None)
        n_cols = kwargs.pop('n_cols', None)
        if isinstance(map_set, Map):
            map_set = MapSet([map_set])
        if isinstance(map_set, MapSet):
            n = len(map_set)
        elif isinstance(map_set, TransformSet):
            n = len([x for x in map_set])
        else:
            raise TypeError('Expecting to plot a MapSet or TransformSet but '
                            'got %s'%type(map_set))
        if n_rows is None and n_cols is None:
            # TODO: auto row/cols
            n_rows = np.floor(np.sqrt(n))
            while n % n_rows != 0:
                n_rows -= 1
            n_cols = n / n_rows
        assert (n <= n_cols * n_rows), 'trying to plot %s subplots on a grid with %s x %s cells'%(n, n_cols, n_rows)
        size = (n_cols*self.size[0], n_rows*self.size[1])
        self.init_fig(size)
        plt.tight_layout()
        h_margin = 1. / size[0]
        v_margin = 1. / size[1]
        self.fig.subplots_adjust(hspace=0.2, wspace=0.2, top=1-v_margin,
                                 bottom=v_margin, left=h_margin,
                                 right=1-h_margin)
        for i, map in enumerate(map_set):
            plt.subplot(n_rows, n_cols, i+1)
            getattr(self, fun)(map, *args, **kwargs)
            self.add_stamp(map.tex)

    def slices_array(self, map_sets, plot_axis, *args, **kwargs):
        """plot map_set in array using a function fun"""
        n_cols = len(map_sets[0])
        plt_axis_n = map_sets[0][0].binning.names.index(plot_axis)
        # determine how many slices we need accoring to map_set[0]
        n_rows = 0
        assert(len(map_sets[0][0].binning) == 2), 'only supported for 2d maps right now'
        slice_axis_n = int(not plt_axis_n)
        slice_axis = map_sets[0][0].binning.names[slice_axis_n]
        n_rows = map_sets[0][0].binning[slice_axis].num_bins
        size = (n_cols*self.size[0], self.size[1])
        self.init_fig(size)
        plt.tight_layout()
        h_margin = 1. / size[0]
        v_margin = 1. / size[1]
        # big one
        self.fig.subplots_adjust(hspace=0., wspace=0.2, top=1-v_margin,
                                 bottom=v_margin, left=h_margin,
                                 right=1-h_margin)
        stamp = self.stamp
        for i in range(len(map_sets[0])):
            for j in range(n_rows):
                plt.subplot(n_rows, n_cols, i + (n_rows - j -1)*n_cols + 1)
                self.reset_colors()
                for map_set in map_sets:
                    self.next_color()
                    map = map_set[i]
                    if slice_axis_n == 0:
                        map_slice = map[j, :]
                    else:
                        map_slice = map[:, j]
                    a_text = (
                        map_slice.binning[slice_axis].label
                        + ' [%.2f, %.2f]'
                        %(map_slice.binning[slice_axis].bin_edges[0].m,
                          map_slice.binning[slice_axis].bin_edges[-1].m)
                    )
                    self.plot_1d_projection(map_slice, plot_axis,
                                            *args, **kwargs)
                    if j != 0:
                        plt.gca().get_xaxis().set_visible(False)
                    if j == n_rows - 1:
                        if map.name == 'cscd':
                            title = 'cascades channel'
                        if map.name == 'trck':
                            title = 'tracks channel'
                        plt.gca().set_title(title)
                    plt.gca().set_ylabel('')
                    plt.gca().yaxis.set_tick_params(labelsize=8)
                    self.stamp = a_text
                    self.add_stamp(prop=dict(size=8))
        self.stamp = stamp

    def plot_2d_map(self, map, cmap=None, **kwargs):
        """plot map or transform on current axis in 2d"""
        vmin = kwargs.pop('vmin', None)
        vmax = kwargs.pop('vmax', None)
        axis = plt.gca()

        if isinstance(map, BinnedTensorTransform):
            binning = map.input_binning
        elif isinstance(map, Map):
            binning = map.binning
        else:
            raise TypeError('Unhandled `map` type %s' % map.__class__.__name__)

        dims = binning.dims
        bin_centers = binning.weighted_centers
        bin_edges = binning.bin_edges
        linlog = all([(d.is_log or d.is_lin) for d in binning])

        zmap = map.nominal_values
        if self.log:
            zmap = np.log10(zmap)

        if self.symmetric:
            vmax = np.max(np.abs(np.ma.masked_invalid(zmap)))
            vmin = -vmax
            if cmap is None:
                cmap = CMAP_DIV
        else:
            if vmax is None:
                vmax = np.max(zmap[np.isfinite(zmap)])
            if vmin is None:
                vmin = np.min(zmap[np.isfinite(zmap)])
            if cmap is None:
                cmap = CMAP_SEQ
        extent = [np.min(bin_edges[0].m), np.max(bin_edges[0].m),
                  np.min(bin_edges[1].m), np.max(bin_edges[1].m)]

        # Only lin or log can be handled by imshow...otherise use colormesh

        # TODO: fix imshow for log-scaled energy vs. lin-scaled coszen, or
        # remove this code altogether
        if False: #linlog:
            # Needs to be transposed for imshow
            _ = plt.imshow(
                zmap.T, origin='lower', interpolation='nearest', extent=extent,
                aspect='auto', cmap=cmap, vmin=vmin, vmax=vmax, **kwargs
            )
        else:
            x, y = np.meshgrid(bin_edges[0], bin_edges[1])
            _ = plt.pcolormesh(x, y, np.ma.masked_invalid(zmap.T),
                               vmin=vmin, vmax=vmax, cmap=cmap, **kwargs)

        if self.annotate:
            for i in range(len(bin_centers[0])):
                for j in range(len(bin_centers[1])):
                    bin_x = bin_centers[0][i].m
                    bin_y = bin_centers[1][j].m
                    plt.annotate(
                        '%.1f'%(zmap[i, j]),
                        xy=(bin_x, bin_y),
                        xycoords=('data', 'data'),
                        xytext=(bin_x, bin_y),
                        textcoords='data',
                        va='top',
                        ha='center',
                        size=7
                    )

        axis.set_xlabel(dollars(dims[0].label))
        axis.set_ylabel(dollars(dims[1].label))
        axis.set_xlim(extent[0:2])
        axis.set_ylim(extent[2:4])

        # TODO: use log2 scale & integer tick labels if too few major gridlines
        # result from default log10 scale
        if dims[0].is_log:
            axis.set_xscale('log')
        if dims[1].is_log:
            axis.set_yscale('log')

        if self.log:
            col_bar = plt.colorbar(format=r'$10^{%.1f}$')
        else:
            col_bar = plt.colorbar()

        if self.label:
            col_bar.set_label(dollars(text2tex(self.label)))

    def plot_1d_projection(self, map, plot_axis, **kwargs):
        """plot map projected on plot_axis"""
        r_vmin = kwargs.pop('r_vmin', None)
        r_vmax = kwargs.pop('r_vmax', None)
        axis = plt.gca()
        plt_binning = map.binning[plot_axis]
        hist = self.project_1d(map, plot_axis)
        if map.tex == 'data':
            axis.errorbar(
                plt_binning.weighted_centers.m, unp.nominal_values(hist),
                yerr=unp.std_devs(hist),
                fmt='o', markersize='4', label=dollars(text2tex('data')),
                color='k', ecolor='k', mec='k', **kwargs
            )
        else:
            axis.hist(
                inf2finite(plt_binning.weighted_centers.m),
                weights=unp.nominal_values(hist),
                bins=inf2finite(plt_binning.bin_edges.m), histtype='step',
                lw=1.5,
                label=dollars(text2tex(map.tex)), color=self.color, **kwargs
            )
            axis.bar(
                plt_binning.bin_edges.m[:-1], 2*unp.std_devs(hist),
                bottom=unp.nominal_values(hist)-unp.std_devs(hist),
                width=plt_binning.bin_widths, alpha=0.25, linewidth=0,
                color=self.color, **kwargs
            )
        axis.set_xlabel(dollars(plt_binning.label))
        if self.label:
            axis.set_ylabel(dollars(text2tex(self.label)))
        if plt_binning.is_log:
            axis.set_xscale('log')
        if self.log:
            axis.set_yscale('log')
        else:
            axis.set_ylim(0, np.max(unp.nominal_values(hist))*1.4)
        axis.set_xlim(inf2finite(plt_binning.bin_edges.m)[0],
                      inf2finite(plt_binning.bin_edges.m)[-1])
        if self.grid:
            plt.grid(True, which="both", ls='-', alpha=0.2)

    def project_1d(self, map, plot_axis):
        """sum up a map along all axes except plot_axis"""
        hist = map.hist
        plt_axis_n = map.binning.names.index(plot_axis)
        hist = np.swapaxes(hist, plt_axis_n, 0)
<<<<<<< HEAD
        for i in range(1, len(map.binning)):
=======
        for _ in range(1, len(map.binning)):
>>>>>>> 67073ae7
            hist = np.sum(hist, 1)
        return hist

    def plot_1d_ratio(self, maps, plot_axis, **kwargs):
        """make a ratio plot for a 1d projection"""
        r_vmin = kwargs.pop('r_vmin', None)
        r_vmax = kwargs.pop('r_vmax', None)
        axis = plt.gca()
        map0 = maps[0]
        plt_binning = map0.binning[plot_axis]
        hist = self.project_1d(map0, plot_axis)
        hist0 = unp.nominal_values(hist)
        # TODO: should this be used somewhere?
        err0 = unp.std_devs(hist)

        axis.set_xlim(inf2finite(plt_binning.bin_edges.m)[0],
                      inf2finite(plt_binning.bin_edges.m)[-1])
        maximum = 1.0
        minimum = 1.0
        self.reset_colors()
        for map in maps:
            self.next_color()
            hist = self.project_1d(map, plot_axis)
            hist1 = unp.nominal_values(hist)
            err1 = unp.std_devs(hist)
            ratio = np.zeros_like(hist0)
            ratio_error = np.zeros_like(hist0)
            for i, hist0i in enumerate(hist0):
                if hist1[i] == 0 and hist0i == 0:
                    ratio[i] = 1.
                    ratio_error[i] = 1.
                elif hist1[i] != 0 and hist0i == 0:
                    logging.warning('deviding non 0 by 0 for ratio')
                    ratio[i] = 0.
                    ratio_error[i] = 1.
                else:
                    ratio[i] = hist1[i]/hist0i
                    ratio_error[i] = err1[i]/hist0i
                    minimum = min(minimum, ratio[i])
                    maximum = max(maximum, ratio[i])

            if map.tex == 'data':
                axis.errorbar(
                    plt_binning.weighted_centers.m, ratio, yerr=ratio_error,
                    fmt='o', markersize='4', label=dollars(text2tex('data')),
                    color='k', ecolor='k', mec='k'
                )
            else:
<<<<<<< HEAD
                h, b, p = axis.hist(
                    plt_binning.weighted_centers, weights=ratio,
                    bins=plt_binning.bin_edges, histtype='step', lw=1.5,
                    label=dollars(text2tex(map.tex)), color=self.color)
=======
                _ = axis.hist(
                    inf2finite(plt_binning.weighted_centers.m),
                    weights=ratio,
                    bins=inf2finite(plt_binning.bin_edges.m),
                    histtype='step', lw=1.5,
                    label=dollars(text2tex(map.tex)), color=self.color
                )
>>>>>>> 67073ae7

                axis.bar(
                    plt_binning.bin_edges.m[:-1], 2*ratio_error,
                    bottom=ratio-ratio_error, width=plt_binning.bin_widths,
                    alpha=0.25, linewidth=0, color=self.color
                )

        if self.grid:
            plt.grid(True, which="both", ls='-', alpha=0.2)
        self.fig.subplots_adjust(hspace=0)
        axis.set_ylabel(dollars(text2tex('ratio')))
        axis.set_xlabel(dollars(plt_binning.label))
        # Calculate nice scale:
        if r_vmin is not None and r_vmax is not None:
            axis.set_ylim(1 - r_vmin, 1 + r_vmax)
        else:
            off = max(maximum-1, 1-minimum)
            axis.set_ylim(1 - 1.2 * off, 1 + 1.2 * off)

    def plot_xsec(self, map_set, ylim=None, logx=True):
        from pisa.utils import fileio

        zero_np_element = np.array([0])
        for map in map_set:
            binning = map.binning
            if 'true_energy' in binning.names:
                energy_binning = binning.true_energy
            elif 'reco_energy' in binning.names:
                energy_binning = binning.reco_energy
            else:
                dim_idx = binning.index('energy', use_basenames=True)
                energy_binning = binning.dims[dim_idx]

            fig = plt.figure(figsize=self.size)
            fig.suptitle(map.name, y=0.95)
            ax = fig.add_subplot(111)
            ax.grid(b=True, which='major')
            ax.grid(b=True, which='minor', linestyle=':')
            plt.xlabel(dollars(energy_binning.label), size=18)
            plt.ylabel(dollars(text2tex(self.label)), size=18)
            if self.log:
                ax.set_yscale('log')
            if logx:
                ax.set_xscale('log')
            if ylim:
                ax.set_ylim(ylim)
            ax.set_xlim(np.min(energy_binning.bin_edges.m),
                        np.max(energy_binning.bin_edges.m))

            hist = map.hist
            array_element = np.hstack((hist, zero_np_element))
            ax.step(energy_binning.bin_edges.m, array_element, where='post')

            fileio.mkdir(self.outdir)
            fig.savefig(self.outdir+'/'+map.name+'.png', bbox_inches='tight',
                        dpi=150)
<|MERGE_RESOLUTION|>--- conflicted
+++ resolved
@@ -111,11 +111,7 @@
         self.loc = loc
 
     def reset_colors(self):
-<<<<<<< HEAD
-        self.colors = itertools.cycle(["r", "b", "g", "k", "c", "m", "y"])
-=======
         self.colors = itertools.cycle('C%d' % n for n in range(10))
->>>>>>> 67073ae7
 
     def next_color(self):
         self.color = next(self.colors)
@@ -155,11 +151,7 @@
 
     def dump(self, fname):
         """dump figure to file"""
-<<<<<<< HEAD
-        logging.info('Writing %s to file'%fname)
-=======
         basepath = os.path.join(self.outdir, fname)
->>>>>>> 67073ae7
         for fmt in self.fmt:
             filepath = basepath +  '.' + fmt
             logging.info('Writing plot %s to file %s',
@@ -179,7 +171,7 @@
             self.add_stamp(map.tex)
             self.dump(map.name)
 
-    def plot_2d_array(self, map_set, n_rows=None, n_cols=None, fname=None, 
+    def plot_2d_array(self, map_set, n_rows=None, n_cols=None, fname=None,
                       **kwargs):
         """plot all maps or transforms in a single plot"""
         if fname is None:
@@ -195,13 +187,8 @@
                     idx = l.index(min(l))
                     split_axis_ = map.binning.names[idx]
                     logging.warning(
-<<<<<<< HEAD
-                        'Plotter automatically splitting map %s along %s axis'
-                        % (map.name, split_axis_)
-=======
                         'Plotter automatically splitting map %s along %s axis',
                         map.name, split_axis_
->>>>>>> 67073ae7
                     )
                 new_maps.extend(map.split(split_axis_))
             elif len(map.binning) == 2:
@@ -261,13 +248,8 @@
         for i in range(len(map_sets[0])):
             maps = [map_set[i] for map_set in map_sets]
             self.stamp = maps[0].tex
-<<<<<<< HEAD
-            for k in range(len(map_sets)):
-                maps[k].tex = map_sets[k].tex
-=======
             for k, map_set in enumerate(map_sets):
                 maps[k].tex = map_set.tex
->>>>>>> 67073ae7
             self.init_fig()
             if self.ratio:
                 ax1 = plt.subplot2grid((4, 1), (0, 0), rowspan=3)
@@ -508,11 +490,7 @@
         hist = map.hist
         plt_axis_n = map.binning.names.index(plot_axis)
         hist = np.swapaxes(hist, plt_axis_n, 0)
-<<<<<<< HEAD
-        for i in range(1, len(map.binning)):
-=======
         for _ in range(1, len(map.binning)):
->>>>>>> 67073ae7
             hist = np.sum(hist, 1)
         return hist
 
@@ -561,12 +539,6 @@
                     color='k', ecolor='k', mec='k'
                 )
             else:
-<<<<<<< HEAD
-                h, b, p = axis.hist(
-                    plt_binning.weighted_centers, weights=ratio,
-                    bins=plt_binning.bin_edges, histtype='step', lw=1.5,
-                    label=dollars(text2tex(map.tex)), color=self.color)
-=======
                 _ = axis.hist(
                     inf2finite(plt_binning.weighted_centers.m),
                     weights=ratio,
@@ -574,7 +546,6 @@
                     histtype='step', lw=1.5,
                     label=dollars(text2tex(map.tex)), color=self.color
                 )
->>>>>>> 67073ae7
 
                 axis.bar(
                     plt_binning.bin_edges.m[:-1], 2*ratio_error,
