<<<<<<< HEAD
# pylint: disable=redefined-outer-name
=======
# pylint: disable=redefined-outer-name, missing-docstring
>>>>>>> 13226351


"""
Collection of useful vectorized functions
"""

from __future__ import absolute_import, print_function

import math

import numpy as np
from numba import guvectorize, SmartArray

from pisa import FTYPE, TARGET
from pisa.utils.log import logging, set_verbosity
from pisa.utils.numba_tools import WHERE


<<<<<<< HEAD
FX = 'f4' if FTYPE == np.float32 else 'f8'


def multiply_and_scale(scale, value, out):
    """Multiply and scale .. ::

        out *= scale * value

    """
    multiply_and_scale_gufunc(scale, value.get(WHERE), out=out.get(WHERE))
    out.mark_changed(WHERE)


def scale(scale, value, out):
    """Scale .. ::

        out = scale * value

    """
    scale_gufunc(scale, value.get(WHERE), out=out.get(WHERE))
    out.mark_changed(WHERE)


def multiply(val, out):
    """Multipy one array by another .. ::

        out *= val

    """
    multiply_gufunc(val.get(WHERE),
                    out=out.get(WHERE))
    out.mark_changed(WHERE)


def divide(val, out):
    """Divide one array by another .. ::

        out /= val
=======
__all__ = [
    'mul',
    'imul',
    'imul_and_scale',
    'itruediv',
    'assign',
    'pow',
    'sqrt',
    'replace_where_counts_gt',
]

__version__ = '0.2'
__author__ = 'Philipp Eller (pde3@psu.edu)'


FX = 'f4' if FTYPE == np.float32 else 'f8'


#------------------------------------------------------------------------------#

def scale(vals, scale, out):
    """Multiply .. ::

        out[:] = vals[:] * scale
>>>>>>> 13226351

    """
    scale_gufunc(vals.get(WHERE), scale, out=out.get(WHERE))
    out.mark_changed(WHERE)

<<<<<<< HEAD

def set(val, out):  # pylint: disable=redefined-builtin
    """Set array values from another array .. ::

        out[:] = val[:]

    """
    set_gufunc(val.get(WHERE), out=out.get(WHERE))
    out.mark_changed(WHERE)


def square(val, out):
    """Square values .. ::

        out = val**2

    """
    square_gufunc(val.get(WHERE), out=out.get(WHERE))
    out.mark_changed(WHERE)


def sqrt(val, out):
    """Square root of values .. ::

        out = sqrt(val)

    """
    sqrt_gufunc(val.get(WHERE), out=out.get(WHERE))
    out.mark_changed(WHERE)


def replace(counts, min_count, vals, out):
    """Replace `out[i]` with `vals[i]` when `counts[i]` > `min_count`"""
    replace_gufunc(counts.get(WHERE),
                   min_count,
                   vals.get(WHERE),
                   out=out.get(WHERE))


@guvectorize([f'({FX}[:], {FX}[:], {FX}[:])'], '(),()->()', target=TARGET)
def multiply_and_scale_gufunc(scale, value, out):
    """Multiply and scale .. ::

        out *= scale * value

    """
    out[0] *= scale[0] * value[0]


@guvectorize([f'({FX}[:], {FX}[:], {FX}[:])'], '(),()->()', target=TARGET)
def scale_gufunc(scale, value, out):
    """Scale .. ::

        out = scale * value

    """
    out[0] = scale[0] * value[0]


@guvectorize([f'({FX}[:], {FX}[:])'], '()->()', target=TARGET)
def multiply_gufunc(val, out):
    """Multipy one array by another .. ::

        out *= val

    """
    out[0] *= val[0]


@guvectorize([f'({FX}[:], {FX}[:])'], '()->()', target=TARGET)
def divide_gufunc(val, out):
    """Divide one array by another .. ::

        out /= val

    Division by zero results in 0 for that element.
    """
    if val[0] == 0.:
=======
@guvectorize([f'({FX}[:], {FX}, {FX}[:])'], '(), () -> ()', target=TARGET)
def scale_gufunc(vals, scale, out):
    out[0] = vals[0] * scale

#------------------------------------------------------------------------------#

def mul(vals0, vals1, out):
    """Multiply .. ::

        out[:] = vals0[:] * vals1[:]

    """
    mul_gufunc(vals0.get(WHERE), vals1.get(WHERE), out=out.get(WHERE))
    out.mark_changed(WHERE)

@guvectorize([f'({FX}[:], {FX}[:], {FX}[:])'], '(), () -> ()', target=TARGET)
def mul_gufunc(vals0, vals1, out):
    out[0] = vals0[0] * vals1[0]

#------------------------------------------------------------------------------#

def imul(vals, out):
    """Multiply augmented assignment of two arrays .. ::

        out[:] *= vals[:]

    """
    imul_gufunc(vals.get(WHERE), out=out.get(WHERE))
    out.mark_changed(WHERE)

@guvectorize([f'({FX}[:], {FX}[:])'], '() -> ()', target=TARGET)
def imul_gufunc(vals, out):
    out[0] *= vals[0]

#------------------------------------------------------------------------------#

def imul_and_scale(vals, scale, out):
    """Multiply and scale augmented assignment .. ::

        out[:] *= vals[:] * scale

    """
    imul_and_scale_gufunc(vals.get(WHERE), scale, out=out.get(WHERE))
    out.mark_changed(WHERE)

@guvectorize([f'({FX}[:], {FX}, {FX}[:])'], '(), () -> ()', target=TARGET)
def imul_and_scale_gufunc(vals, scale, out):
    out[0] *= vals[0] * scale

def test_imul_and_scale():
    """Unit tests for function ``imul_and_scale``"""
    a = np.linspace(0, 1, 1000, dtype=FTYPE)
    a = SmartArray(a)

    out = np.ones_like(a)
    out = SmartArray(out)

    imul_and_scale(vals=a, scale=10., out=out)

    assert np.allclose(out.get('host'), np.linspace(0, 10, 1000, dtype=FTYPE))

    logging.info('<< PASS : test_multiply_and_scale >>')

#------------------------------------------------------------------------------#

def itruediv(vals, out):
    """Divide augmented assignment .. ::

        out[:] /= vals[:]

    Division by zero results in 0 for that element.
    """
    itruediv_gufunc(vals.get(WHERE), out=out.get(WHERE))
    out.mark_changed(WHERE)

@guvectorize([f'({FX}[:], {FX}[:])'], '() -> ()', target=TARGET)
def itruediv_gufunc(vals, out):
    if vals[0] == 0.:
>>>>>>> 13226351
        out[0] = 0.
    else:
        out[0] /= vals[0]

<<<<<<< HEAD

@guvectorize([f'({FX}[:], {FX}[:])'], '()->()', target=TARGET)
def set_gufunc(val, out):
    """Set array values from another array .. ::

        out[:] = val[:]

    """
    out[0] = val[0]


@guvectorize([f'({FX}[:], {FX}[:])'], '()->()', target=TARGET)
def square_gufunc(val, out):
    """Square values .. ::

        out = val**2

    """
    out[0] = val[0]**2


@guvectorize([f'({FX}[:], {FX}[:])'], '()->()', target=TARGET)
def sqrt_gufunc(val, out):
    """Square root of values .. ::

        out = sqrt(val)

    """
    out[0] = math.sqrt(val[0])


@guvectorize([f'({FX}[:], i4[:], {FX}[:], {FX}[:])'], '(),(),()->()', target=TARGET)
def replace_gufunc(counts, min_count, vals, out):
    """Replace `out[i]` with `vals[i]` when `counts[i]` > `min_count`"""
    if counts[0] > min_count[0]:
        out[0] = vals[0]
=======
#------------------------------------------------------------------------------#

def assign(vals, out):  # pylint: disable=redefined-builtin
    """Assign array vals from another array .. ::

        out[:] = vals[:]

    """
    assign_gufunc(vals.get(WHERE), out=out.get(WHERE))
    out.mark_changed(WHERE)

@guvectorize([f'({FX}[:], {FX}[:])'], '() -> ()', target=TARGET)
def assign_gufunc(vals, out):
    out[0] = vals[0]

#------------------------------------------------------------------------------#
>>>>>>> 13226351

def pow(vals, pwr, out):  # pylint: disable=redefined-builtin
    """Raise vals to pwr.. ::

<<<<<<< HEAD
def test_multiply_and_scale():
    """Unit tests for function ``multiply_and_scale``"""
    a = np.linspace(0, 1, 1000, dtype=FTYPE)
    a = SmartArray(a)
=======
        out[:] = vals[:]**pwr
>>>>>>> 13226351

    """
    pow_gufunc(vals.get(WHERE), pwr, out=out.get(WHERE))
    out.mark_changed(WHERE)

@guvectorize([f'({FX}[:], {FX}, {FX}[:])'], '(), () -> ()', target=TARGET)
def pow_gufunc(vals, pwr, out):
    out[0] = vals[0]**pwr

#------------------------------------------------------------------------------#

def sqrt(vals, out):
    """Square root of vals .. ::

        out[:] = sqrt(vals[:])

    """
    sqrt_gufunc(vals.get(WHERE), out=out.get(WHERE))
    out.mark_changed(WHERE)

@guvectorize([f'({FX}[:], {FX}[:])'], '() -> ()', target=TARGET)
def sqrt_gufunc(vals, out):
    out[0] = math.sqrt(vals[0])

#------------------------------------------------------------------------------#

def replace_where_counts_gt(vals, counts, min_count, out):
    """Replace `out[i]` with `vals[i]` where `counts[i]` > `min_count`"""
    replace_where_counts_gt_gufunc(
        counts.get(WHERE),
        min_count,
        vals.get(WHERE),
        out=out.get(WHERE),
    )

@guvectorize([f'({FX}[:], {FX}[:], i4, {FX}[:])'], '(), (), () -> ()', target=TARGET)
def replace_where_counts_gt_gufunc(vals, counts, min_count, out):
    """Replace `out[i]` with `vals[i]` where `counts[i]` > `min_count`"""
    if counts[0] > min_count:
        out[0] = vals[0]

#------------------------------------------------------------------------------#


    logging.info('<< PASS : test_multiply_and_scale >>')


if __name__ == '__main__':
    set_verbosity(1)
<<<<<<< HEAD
    test_multiply_and_scale()
=======
    test_imul_and_scale()
>>>>>>> 13226351
<|MERGE_RESOLUTION|>--- conflicted
+++ resolved
@@ -1,8 +1,4 @@
-<<<<<<< HEAD
-# pylint: disable=redefined-outer-name
-=======
 # pylint: disable=redefined-outer-name, missing-docstring
->>>>>>> 13226351
 
 
 """
@@ -21,46 +17,6 @@
 from pisa.utils.numba_tools import WHERE
 
 
-<<<<<<< HEAD
-FX = 'f4' if FTYPE == np.float32 else 'f8'
-
-
-def multiply_and_scale(scale, value, out):
-    """Multiply and scale .. ::
-
-        out *= scale * value
-
-    """
-    multiply_and_scale_gufunc(scale, value.get(WHERE), out=out.get(WHERE))
-    out.mark_changed(WHERE)
-
-
-def scale(scale, value, out):
-    """Scale .. ::
-
-        out = scale * value
-
-    """
-    scale_gufunc(scale, value.get(WHERE), out=out.get(WHERE))
-    out.mark_changed(WHERE)
-
-
-def multiply(val, out):
-    """Multipy one array by another .. ::
-
-        out *= val
-
-    """
-    multiply_gufunc(val.get(WHERE),
-                    out=out.get(WHERE))
-    out.mark_changed(WHERE)
-
-
-def divide(val, out):
-    """Divide one array by another .. ::
-
-        out /= val
-=======
 __all__ = [
     'mul',
     'imul',
@@ -85,92 +41,11 @@
     """Multiply .. ::
 
         out[:] = vals[:] * scale
->>>>>>> 13226351
 
     """
     scale_gufunc(vals.get(WHERE), scale, out=out.get(WHERE))
     out.mark_changed(WHERE)
 
-<<<<<<< HEAD
-
-def set(val, out):  # pylint: disable=redefined-builtin
-    """Set array values from another array .. ::
-
-        out[:] = val[:]
-
-    """
-    set_gufunc(val.get(WHERE), out=out.get(WHERE))
-    out.mark_changed(WHERE)
-
-
-def square(val, out):
-    """Square values .. ::
-
-        out = val**2
-
-    """
-    square_gufunc(val.get(WHERE), out=out.get(WHERE))
-    out.mark_changed(WHERE)
-
-
-def sqrt(val, out):
-    """Square root of values .. ::
-
-        out = sqrt(val)
-
-    """
-    sqrt_gufunc(val.get(WHERE), out=out.get(WHERE))
-    out.mark_changed(WHERE)
-
-
-def replace(counts, min_count, vals, out):
-    """Replace `out[i]` with `vals[i]` when `counts[i]` > `min_count`"""
-    replace_gufunc(counts.get(WHERE),
-                   min_count,
-                   vals.get(WHERE),
-                   out=out.get(WHERE))
-
-
-@guvectorize([f'({FX}[:], {FX}[:], {FX}[:])'], '(),()->()', target=TARGET)
-def multiply_and_scale_gufunc(scale, value, out):
-    """Multiply and scale .. ::
-
-        out *= scale * value
-
-    """
-    out[0] *= scale[0] * value[0]
-
-
-@guvectorize([f'({FX}[:], {FX}[:], {FX}[:])'], '(),()->()', target=TARGET)
-def scale_gufunc(scale, value, out):
-    """Scale .. ::
-
-        out = scale * value
-
-    """
-    out[0] = scale[0] * value[0]
-
-
-@guvectorize([f'({FX}[:], {FX}[:])'], '()->()', target=TARGET)
-def multiply_gufunc(val, out):
-    """Multipy one array by another .. ::
-
-        out *= val
-
-    """
-    out[0] *= val[0]
-
-
-@guvectorize([f'({FX}[:], {FX}[:])'], '()->()', target=TARGET)
-def divide_gufunc(val, out):
-    """Divide one array by another .. ::
-
-        out /= val
-
-    Division by zero results in 0 for that element.
-    """
-    if val[0] == 0.:
-=======
 @guvectorize([f'({FX}[:], {FX}, {FX}[:])'], '(), () -> ()', target=TARGET)
 def scale_gufunc(vals, scale, out):
     out[0] = vals[0] * scale
@@ -249,49 +124,10 @@
 @guvectorize([f'({FX}[:], {FX}[:])'], '() -> ()', target=TARGET)
 def itruediv_gufunc(vals, out):
     if vals[0] == 0.:
->>>>>>> 13226351
         out[0] = 0.
     else:
         out[0] /= vals[0]
 
-<<<<<<< HEAD
-
-@guvectorize([f'({FX}[:], {FX}[:])'], '()->()', target=TARGET)
-def set_gufunc(val, out):
-    """Set array values from another array .. ::
-
-        out[:] = val[:]
-
-    """
-    out[0] = val[0]
-
-
-@guvectorize([f'({FX}[:], {FX}[:])'], '()->()', target=TARGET)
-def square_gufunc(val, out):
-    """Square values .. ::
-
-        out = val**2
-
-    """
-    out[0] = val[0]**2
-
-
-@guvectorize([f'({FX}[:], {FX}[:])'], '()->()', target=TARGET)
-def sqrt_gufunc(val, out):
-    """Square root of values .. ::
-
-        out = sqrt(val)
-
-    """
-    out[0] = math.sqrt(val[0])
-
-
-@guvectorize([f'({FX}[:], i4[:], {FX}[:], {FX}[:])'], '(),(),()->()', target=TARGET)
-def replace_gufunc(counts, min_count, vals, out):
-    """Replace `out[i]` with `vals[i]` when `counts[i]` > `min_count`"""
-    if counts[0] > min_count[0]:
-        out[0] = vals[0]
-=======
 #------------------------------------------------------------------------------#
 
 def assign(vals, out):  # pylint: disable=redefined-builtin
@@ -308,19 +144,11 @@
     out[0] = vals[0]
 
 #------------------------------------------------------------------------------#
->>>>>>> 13226351
 
 def pow(vals, pwr, out):  # pylint: disable=redefined-builtin
     """Raise vals to pwr.. ::
 
-<<<<<<< HEAD
-def test_multiply_and_scale():
-    """Unit tests for function ``multiply_and_scale``"""
-    a = np.linspace(0, 1, 1000, dtype=FTYPE)
-    a = SmartArray(a)
-=======
         out[:] = vals[:]**pwr
->>>>>>> 13226351
 
     """
     pow_gufunc(vals.get(WHERE), pwr, out=out.get(WHERE))
@@ -370,8 +198,4 @@
 
 if __name__ == '__main__':
     set_verbosity(1)
-<<<<<<< HEAD
-    test_multiply_and_scale()
-=======
-    test_imul_and_scale()
->>>>>>> 13226351
+    test_imul_and_scale()