
import numpy as np

from pisa.utils.binning import MultiDimBinning


class TransformSet(object):
    """
    Parameters
    ----------
    transforms
    name
    hash

    Properties
    ----------
    name
    hash
    transforms
    inputs
    outputs
    dependencies

    Methods
    -------
    check_predecessor_compat
    check_successor_compat
<<<<<<< HEAD
    apply

=======
>>>>>>> 586f8ec2
    """
    def __init__(self, transforms, name=None, hash=None):
        self.transforms = transforms
        self.name = name

    def __iter__(self):
        return iter(self.transforms)

    @property
    def hash(self):
        xform_hashes = [x.hash for x in transforms]
        if all([(h != None) for h in xform_hashes]):
            return hash_obj(xform_hashes)
        return None

    @property
    def inputs(self):
        inputs = []
        [inputs.extend(x.inputs) for x in self]
        return tuple(inputs)

    @property
    def outputs(self):
        outputs = []
        [outputs.extend(x.output) for x in self]
        return tuple(outputs)

    def apply(self, input_maps, cache=None):
        output_maps = [xform.apply(input_maps, cache=cache) for xform in self]
        used_input_names = set()
        for xform in self:
            used_input_names = used_input_names.union(xform.inputs)

        # Pass any unused maps through to the output
        for input_map in input_maps:
            if input_map.name not in used_input_names:
                output_maps.append(input)

        # TODO: what to set for name, tex, ... ?
        return MapSet(maps=output_maps)


class Transform(object):
    # Attributes that __setattr__ will allow setting
<<<<<<< HEAD
    __slots = ('_inputs', '_output', '_name', '_hash')
    # Attributes that should be retrieved to fully describe state
    __state_attrs = ('inputs', 'output', 'name', 'hash')
    def __init__(self, inputs, output, name=None, hash=None):
        if isinstance(inputs, basestring):
            inputs = [inputs]
=======
    _slots = ('_inputs', '_outputs', '_name', '_hash')
    # Attributes that should be retrieved to fully describe state
    _state_attrs = ('inputs', 'outputs', 'name', 'hash')
    def __init__(self, inputs, outputs, name=None, hash=None):
>>>>>>> 586f8ec2
        self._inputs = inputs
        self._output = output
        self.name = name
        self.hash = hash

    @property
    def inputs(self):
        return self._inputs

    @property
    def output(self):
        return self._output

    def apply(self, input_maps, cache=None):
        hashes = [self.hash]
        hashes.extend([input_maps[name].hash for name in self.inputs])

        # All hashes must be present (transform and for each input map
        # used) for a valid hash to be applied automatically to the output
        # map
        if all([(h != None) for h in hashes]):
            outmap_hash = hash_obj(tuple(hashes))
        else:
            outmap_hash = None

        # Try to load result from cache, or recompute
        if cache is not None and outmap_hash in cache:
            outmap = cache[outmap_hash]
        else:
            outmap = self._apply(input_maps)

        # TODO: tex, etc.?
        outmap.name = self.output
        return outmap

    def _apply(self, input_maps):
        """Override this method in subclasses"""
        raise NotImplementedError('Override this method in subclasses')

    def validate_transform(xform):
        """Override this method in subclasses"""
        raise NotImplementedError('Override this method in subclasses')

    def validate_input(self, input_maps):
        """Override this method in subclasses"""
        raise NotImplementedError('Override this method in subclasses')


class LinearTransform(Transform):
    __slots = tuple(list(Transform._slots) +
                    ['_input_binning', '_output_binning', '_xform_array'])

<<<<<<< HEAD
    __state_attrs = tuple(list(super(LinearTransform, self).__state_attrs) +
=======
    __state_attrs = tuple(list(Transform._state_attrs) +
>>>>>>> 586f8ec2
                          ['input_binning', 'output_binning', 'xform_array'])

    def __init__(self, inputs, output, input_binning, output_binning,
                 xform_array, name=None, tex=None, hash=None):
        super(LinearTransform, self).__init__(inputs=inputs, output=output,
                                              name=name, tex=tex, hash=hash)
        self._input_binning = None
        self._output_binning = None
        self._xform_array = None
        self.input_binning = input_binning
        self.output_binning = output_binning
        self.xform_array = xform_array
        self.num_inputs = len(inputs)
        self.num_outputs = 1

    @property
    def input_binning(self):
        return self._input_binning

    @input_binning.setter
    def input_binning(self, binning):
        if not isinstance(binning, MultiDimBinning):
            binning = MultiDimBinning(binning)
        if self.xform_array is not None and self.output_binning is not None:
            self.validate_transform(input_binning=binning,
                                    output_binning=self.output_binning,
                                    xform_array=self.xform_array)
        self._input_binning = binning

    @property
    def xform_array(self):
        return self._xform_array

    @xform_array.setter
    def xform_array(self, x):
        self.validate_transform(self.input_binning, self.output_binning, x)
        self._xform_array = x

    def validate_transform(self, input_binning, output_binning, xform_array):
        """Superficial validation that the transform being set is reasonable.

        As of now, only checks shape.

        Expected transform shape is:
            (
             <input binning n_ebins>,
             <input binning n_czbins>,
             {if n_inputs > 1: <n_inputs>,}
             <output binning n_ebins>,
             <output binning n_czbins>,
             {if n_outputs > 1: <n_outputs>}
            )

        """
        #in_dim = [] if self.num_inputs == 1 else [self.num_inputs]
        #out_dim = [] if self.num_outputs == 1 else [self.num_outputs]
        #assert xform_array.shape == tuple(list(input_binning.shape) + in_dim +
        #                                  list(output_binning.shape) + out_dim)

    def validate_input(map_set):
        for i in inputs:
            assert i in map_set, 'Input "%s" not in input map set' % i
            assert map_set[i].binning == self.input_binning

    # TODO: make the following work with multiple inputs (i.e., concatenate
    # these into a higher-dimensional array) and make logic for applying
    # element-by-element multiply and tensordot generalize to any dimension
    # given the (concatenated) input dimension and the dimension of the linear
    # transform kernel

    def _apply(self, input_maps, cache=None):
        """Apply linear transforms to input maps to derive output maps.

        Parameters
        ----------
        input_maps : MapSet
            Maps to be transformed. There can be extra maps in `input_maps`
            that are not used by this transform. If multiple input maps are
            used in the transformation, they are combined via
              numpy.stack((map0, map1, ... ), axis=0)
            I.e., the first dimension of the input sent to the transform has
            length of number of maps being combined.


        Returns
        -------
        output_map : map

        Notes
        -----
        For an input map that is M_ebins x N_czbins, the transform must either
        be 2-dimensional of shape (M x N) or 4-dimensional of shape
        (M x N x M x N). The latter case can be thought of as a 2-dimensional
        (M x N) array, each element of which is a 2-dimensional (M x N) array,
        and is currently used for the reconstruction stage's convolution
        kernels where there is one (M_ebins x N_czbins)-size kernel for each
        (energy, coszen) bin.

        """
        self.validate_input(input_maps)
        if len(self.inputs) > 1:
            input_map = np.stack([input_map[n]
                                  for n in input_name in self.inputs])
        else:
            input_map = input_map[inputs[0]]

        if self.xform_array.shape == input_map.shape:
            output_map = input_map * self.xform_array
        elif len(sub_xform.shape) == 4:
            output_map = np.tensordot(input_map, sub_xform,
                                      axes=([0,1],[0,1]))

        # TODO: do rebinning here? (aggregate, truncate, and/or
        # concatenate 0's?)

        return output_map<|MERGE_RESOLUTION|>--- conflicted
+++ resolved
@@ -25,11 +25,8 @@
     -------
     check_predecessor_compat
     check_successor_compat
-<<<<<<< HEAD
     apply
 
-=======
->>>>>>> 586f8ec2
     """
     def __init__(self, transforms, name=None, hash=None):
         self.transforms = transforms
@@ -74,19 +71,11 @@
 
 class Transform(object):
     # Attributes that __setattr__ will allow setting
-<<<<<<< HEAD
-    __slots = ('_inputs', '_output', '_name', '_hash')
-    # Attributes that should be retrieved to fully describe state
-    __state_attrs = ('inputs', 'output', 'name', 'hash')
-    def __init__(self, inputs, output, name=None, hash=None):
-        if isinstance(inputs, basestring):
-            inputs = [inputs]
-=======
     _slots = ('_inputs', '_outputs', '_name', '_hash')
     # Attributes that should be retrieved to fully describe state
     _state_attrs = ('inputs', 'outputs', 'name', 'hash')
+
     def __init__(self, inputs, outputs, name=None, hash=None):
->>>>>>> 586f8ec2
         self._inputs = inputs
         self._output = output
         self.name = name
@@ -136,15 +125,11 @@
 
 
 class LinearTransform(Transform):
-    __slots = tuple(list(Transform._slots) +
-                    ['_input_binning', '_output_binning', '_xform_array'])
-
-<<<<<<< HEAD
-    __state_attrs = tuple(list(super(LinearTransform, self).__state_attrs) +
-=======
-    __state_attrs = tuple(list(Transform._state_attrs) +
->>>>>>> 586f8ec2
-                          ['input_binning', 'output_binning', 'xform_array'])
+    _slots = tuple(list(Transform._slots) +
+                   ['_input_binning', '_output_binning', '_xform_array'])
+
+    _state_attrs = tuple(list(Transform._state_attrs) +
+                         ['input_binning', 'output_binning', 'xform_array'])
 
     def __init__(self, inputs, output, input_binning, output_binning,
                  xform_array, name=None, tex=None, hash=None):
