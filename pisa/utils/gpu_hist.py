# authors: P.Eller (pde3@psu.edu)
# date:   September 2016


import os

import numpy as np
import pycuda.driver as cuda
from pycuda.compiler import SourceModule

from pisa.utils.profiler import profile
<<<<<<< HEAD
from pisa.utils.log import set_verbosity
from pisa.utils.const import FTYPE
=======
from pisa.utils.log import logging, set_verbosity
>>>>>>> b6624b1d


__all__ = ['GPUhist']


# TODO: get pep8 up in heah
class GPUhist(object):
    """
    Histogramming class for GPUs

    Parameters
    ---------
    bin_edges_x : array
    bin_edges_y : array
    bin_edges_z : array (optional)

    Methods
    -------
    get_hist
        retreive weighted histogram of given events
        * n_evts : number of events
        * d_x : CUDA device array of length n_evts with x-values
        * d_y : CUDA device array of length n_evts with y-values
        * d_z : CUDA device array of length n_evts with y-values
        * d_w : CUDA device array of length n_evts with weights
    clear
        clear buffer

    """
    def __init__(self, bin_edges_x, bin_edges_y, bin_edges_z=None):
        self.h3d = bool(bin_edges_z is not None)
        # events to be histogrammed per thread
        self.n_thread = 20
        self.n_bins_x = np.int32(len(bin_edges_x)-1)
        self.n_bins_y = np.int32(len(bin_edges_y)-1)
        if self.h3d:
            self.n_bins_z = np.int32(len(bin_edges_z)-1)
            self.hist = np.ravel(np.zeros((self.n_bins_x, self.n_bins_y, self.n_bins_z))).astype(FTYPE)
        else:
            self.n_bins_z = 1
            self.hist = np.ravel(np.zeros((self.n_bins_x, self.n_bins_y))).astype(FTYPE)

        # allocate
        self.d_hist = cuda.mem_alloc(self.hist.nbytes)
        self.d_bin_edges_x = cuda.mem_alloc(bin_edges_x.nbytes)
        self.d_bin_edges_y = cuda.mem_alloc(bin_edges_y.nbytes)
        if self.h3d:
            self.d_bin_edges_z = cuda.mem_alloc(bin_edges_z.nbytes)


        # copy
        cuda.memcpy_htod(self.d_hist, self.hist)
        cuda.memcpy_htod(self.d_bin_edges_x, bin_edges_x)
        cuda.memcpy_htod(self.d_bin_edges_y, bin_edges_y)
        if self.h3d:
            cuda.memcpy_htod(self.d_bin_edges_z, bin_edges_z)


        kernel_template = '''//CUDA//
          // total number of bins (must be known at comiple time)
          #define N_BINS %i
          // number of events to be histogrammed per thread
          #define N_THREAD %i

          #include "constants.h"
          //#include "utils.h"

          __device__ int GetBin(fType x, const int n_bins, fType *bin_edges){
            // search what bin an event belongs in, given the event values x, the number of bins n_bins and the bin_edges array
            int first = 0;
            int last = n_bins -1;
            int bin;
            // binary search to speed things up and allow for arbitrary binning
            while (first <= last) {
                bin = (first + last)/2;
                if (x >= bin_edges[bin]){
                    if ((x < bin_edges[bin+1]) || ((x <= bin_edges[n_bins])) && (bin == n_bins - 1)){
                        break;
                    }
                    else {
                        first = bin + 1;
                    }
                }
                else {
                    last = bin - 1;
                }
            }
            return bin;
          }

          __global__ void Hist2D(fType *X, fType *Y, fType *W, const int n_evts, fType *hist, const int n_bins_x, const int n_bins_y, fType *bin_edges_x, fType *bin_edges_y)
          {
            __shared__ fType temp_hist[N_BINS];
            // zero out (reset) shared histogram buffer
            int iterations = (N_BINS / blockDim.x) + 1;
            int bin;
            for (int i = 0; i < iterations; i++){
                bin = (i * blockDim.x) + threadIdx.x;
                if (bin < N_BINS) temp_hist[bin] = 0;
            }
            __syncthreads();

            int idx = N_THREAD * (threadIdx.x + blockDim.x * blockIdx.x);
                for (int i = 0; i < N_THREAD; i++){

                if (idx < n_evts) {
                    fType x = X[idx];
                    fType y = Y[idx];
                    // check if event is even in range
                    if ((x >= bin_edges_x[0]) && (x <= bin_edges_x[n_bins_x]) && (y >= bin_edges_y[0]) && (y <= bin_edges_y[n_bins_y])){
                        int bin_x = GetBin(x, n_bins_x, bin_edges_x);
                        int bin_y = GetBin(y, n_bins_y, bin_edges_y);
                        atomicAdd(&temp_hist[bin_y + bin_x * n_bins_y], W[idx]);
                    }
                }
                idx++;
            }
            __syncthreads();
            // write shared buffer into global memory
            for (int i = 0; i < iterations; i++){
                bin = (i * blockDim.x) + threadIdx.x;
                if (bin < N_BINS) atomicAdd( &(hist[bin]), temp_hist[bin] );
            }

          }
            __global__ void Hist3D(fType *X, fType *Y, fType *Z, fType *W, const int n_evts, fType *hist, const int n_bins_x, const int n_bins_y, const int n_bins_z, fType *bin_edges_x, fType *bin_edges_y, fType *bin_edges_z)
          {
            __shared__ fType temp_hist[N_BINS];
            // zero out (reset) shared histogram buffer
            int iterations = (N_BINS / blockDim.x) + 1;
            int bin;
            for (int i = 0; i < iterations; i++){
                bin = (i * blockDim.x) + threadIdx.x;
                if (bin < N_BINS) temp_hist[bin] = 0;
            }
            __syncthreads();

            int idx = N_THREAD * (threadIdx.x + blockDim.x * blockIdx.x);
                for (int i = 0; i < N_THREAD; i++){

                if (idx < n_evts) {
                    fType x = X[idx];
                    fType y = Y[idx];
                    fType z = Z[idx];
                    // check if event is even in range
                    if ((x >= bin_edges_x[0]) && (x <= bin_edges_x[n_bins_x]) && (y >= bin_edges_y[0]) && (y <= bin_edges_y[n_bins_y]) && (z >= bin_edges_z[0]) && (z <= bin_edges_z[n_bins_z])){
                        int bin_x = GetBin(x, n_bins_x, bin_edges_x);
                        int bin_y = GetBin(y, n_bins_y, bin_edges_y);
                        int bin_z = GetBin(z, n_bins_z, bin_edges_z);
                        atomicAdd(&temp_hist[bin_z + (bin_y * n_bins_z) + (bin_x * n_bins_y * n_bins_z)], W[idx]);
                    }
                }
                idx++;
            }
            __syncthreads();
            // write shared buffer into global memory
            for (int i = 0; i < iterations; i++){
                bin = (i * blockDim.x) + threadIdx.x;
                if (bin < N_BINS) atomicAdd( &(hist[bin]), temp_hist[bin] );
            }

          }
          '''%(self.n_bins_x*self.n_bins_y*self.n_bins_z, self.n_thread)
        include_path = os.path.expandvars('$PISA/pisa/stages/osc/prob3cuda/')
        module = SourceModule(kernel_template, include_dirs=[include_path], keep=True)
        self.hist2d_fun = module.get_function("Hist2D")
        self.hist3d_fun = module.get_function("Hist3D")

    def clear(self):
        # very dumb way to reset to zero...
        if self.h3d:
            self.hist = np.ravel(np.zeros((self.n_bins_x, self.n_bins_y, self.n_bins_z))).astype(FTYPE)
        else:
            self.hist = np.ravel(np.zeros((self.n_bins_x, self.n_bins_y))).astype(FTYPE)
        cuda.memcpy_htod(self.d_hist, self.hist)

    def get_hist(self, n_evts, d_x, d_y, d_w, d_z=None):
        """Retrive histogram, given device arrays for x&y values as well as
        weights w"""
        # block and grid dimensions
        bdim = (256,1,1)
        dx, mx = divmod(n_evts/self.n_thread+1, bdim[0])
        gdim = ((dx + (mx>0)) * bdim[0], 1)
        self.clear()
        # calculate hist
        if self.h3d:
            self.hist3d_fun(d_x, d_y, d_z, d_w, n_evts, self.d_hist, self.n_bins_x, self.n_bins_y, self.n_bins_z, self.d_bin_edges_x, self.d_bin_edges_y, self.d_bin_edges_z, block=bdim, grid=gdim)
        else:
            self.hist2d_fun(d_x, d_y, d_w, n_evts, self.d_hist, self.n_bins_x, self.n_bins_y, self.d_bin_edges_x, self.d_bin_edges_y, block=bdim, grid=gdim)
        # copy bask
        cuda.memcpy_dtoh(self.hist, self.d_hist)
        if self.h3d:
            hist = self.hist.reshape(self.n_bins_x, self.n_bins_y, self.n_bins_z)
        else:
            hist = self.hist.reshape(self.n_bins_x, self.n_bins_y)
        return hist


def test_GPUhist():
    from itertools import product
    import pycuda.autoinit

<<<<<<< HEAD
    e = np.linspace(1,100,1000).astype(FTYPE)
    cz = np.linspace(-1,1,1000).astype(FTYPE)
    n_evts = np.int32(len(e))
    w = np.ones(n_evts).astype(FTYPE)
    d_e = cuda.mem_alloc(e.nbytes)
    d_cz = cuda.mem_alloc(cz.nbytes)
    d_w = cuda.mem_alloc(w.nbytes)
    cuda.memcpy_htod(d_e, e)
    cuda.memcpy_htod(d_cz, cz)
    cuda.memcpy_htod(d_w, w)
    print '%s events'%n_evts

    bin_edges_e = np.linspace(1,100,10).astype(FTYPE)
    bin_edges_cz = np.linspace(-1,1,10).astype(FTYPE)

    histogrammer = GPUhist(bin_edges_e, bin_edges_cz)
    hist2d = histogrammer.get_hist(n_evts, d_e, d_cz, d_w)

    np_hist2d,_,_ = np.histogram2d(e, cz,bins=(bin_edges_e, bin_edges_cz),
                                   weights=w)
    print hist2d
    print np_hist2d
    assert (np.sum(hist2d - np_hist2d) == 0.)
=======
    ftypes = [np.float64]
    nexps = [0, 1, 6]
    nbinses = [1, 10, 50]
    ft = [False, True]
    for FTYPE, weight, nexp, n_bins in product(ftypes, ft, nexps, nbinses):
        n_events = np.int32(10**nexp)
        logging.debug('FTYPE=%s, weight=%-5s, bins=%2sx2, n_events=10^%s'
                      %(FTYPE.__name__, weight, n_bins, nexp))

        if FTYPE == np.float32:
            rtol = 1e-7
        elif FTYPE == np.float64:
            rtol = 1e-13

        # Draw random samples from the Pareto distribution for energy values
        rs = np.random.RandomState(seed=0)
        a, m = 1., 1
        e = ((rs.pareto(a, n_events) + 1) * m).astype(FTYPE)
        # Ensure endpoints are in data
        e[0] = 1
        e[-1] = 80

        # Draw random samples from a uniform distribution for coszen values
        rs = np.random.RandomState(seed=1)
        cz = rs.uniform(low=-1, high=+1, size=n_events).astype(FTYPE)
        # Ensure endpoints are in data
        cz[0] = -1
        cz[-1] = +1

        # Draw random samples from a uniform distribution for pid values
        rs = np.random.RandomState(seed=2)
        pid = rs.uniform(low=-1, high=+2, size=n_events).astype(FTYPE)
        # Ensure endpoints are in data
        pid[0] = -1
        pid[-1] = +2

        if weight:
            # Draw random samples from a uniform distribution for weights
            rs = np.random.RandomState(seed=3)
            w = rs.uniform(low=0, high=1000, size=n_events).astype(FTYPE)
            # Ensure a weight of 0 is represented
            w[0] = 0
        else:
            w = np.ones_like(e, dtype=FTYPE)

        d_e = cuda.mem_alloc(e.nbytes)
        d_cz = cuda.mem_alloc(cz.nbytes)
        d_pid = cuda.mem_alloc(pid.nbytes)
        d_w = cuda.mem_alloc(w.nbytes)
        cuda.memcpy_htod(d_e, e)
        cuda.memcpy_htod(d_cz, cz)
        cuda.memcpy_htod(d_pid, pid)
        cuda.memcpy_htod(d_w, w)

        bin_edges_e = np.logspace(0, 2, n_bins+1, dtype=FTYPE)
        bin_edges_cz = np.linspace(-1, 1, n_bins+1, dtype=FTYPE)
        bin_edges_pid = np.array([-1, 0, 2], dtype=FTYPE)

        histogrammer = GPUhist(
            bin_edges_x=bin_edges_e,
            bin_edges_y=bin_edges_cz,
            #ftype=FTYPE
        )
        for i in range(3):
            hist2d = histogrammer.get_hist(
                n_evts=n_events, d_x=d_e, d_y=d_cz, d_w=d_w
            )

        np_hist2d,_,_ = np.histogram2d(
            e, cz,
            bins=(bin_edges_e, bin_edges_cz),
            weights=w
        )

        if not np.allclose(hist2d, np_hist2d, atol=0, rtol=rtol):
            logging.error('Numpy hist:\n%s' %repr(np_hist2d))
            logging.error('GPUHist hist:\n%s' %repr(hist2d))
            raise ValueError(
                '2D histogram FTYPE=%s, weighted=%s, n_events=%s worst fractional error is %s'
                %(FTYPE, weight, n_events, np.max(np.abs((hist2d-np_hist2d)/np_hist2d)))
            )

        del histogrammer

        logging.debug('FTYPE=%s, weight=%-5s, bins=%2sx%2sx2, n_events=10^%s'
                      %(FTYPE.__name__, weight, n_bins, n_bins, nexp))

        histogrammer = GPUhist(
            bin_edges_x=bin_edges_e,
            bin_edges_y=bin_edges_cz,
            bin_edges_z=bin_edges_pid,
            #ftype=FTYPE
        )
        for i in range(3):
            hist3d = histogrammer.get_hist(
                n_evts=n_events, d_x=d_e, d_y=d_cz, d_w=d_w, d_z=d_pid
            )

        np_hist3d, _ = np.histogramdd(
            sample=[e, cz, pid],
            bins=(bin_edges_e, bin_edges_cz, bin_edges_pid),
            weights=w
        )

        if not np.allclose(hist3d, np_hist3d, atol=0, rtol=rtol):
            logging.error('Numpy hist:\n%s' %repr(np_hist3d))
            logging.error('GPUHist hist:\n%s' %repr(hist3d))
            raise ValueError(
                '3D histogram FTYPE=%s, weighted=%s, n_events=%s worst fractional error is %s'
                %(FTYPE, weight, n_events, np.max(np.abs((hist3d-np_hist3d)/np_hist3d)))
            )

        del histogrammer

    logging.info('<< PASS : test_GPUhist >>')


if __name__ == '__main__':
    set_verbosity(2)
    test_GPUhist()
>>>>>>> b6624b1d
<|MERGE_RESOLUTION|>--- conflicted
+++ resolved
@@ -9,12 +9,8 @@
 from pycuda.compiler import SourceModule
 
 from pisa.utils.profiler import profile
-<<<<<<< HEAD
-from pisa.utils.log import set_verbosity
+from pisa.utils.log import logging, set_verbosity
 from pisa.utils.const import FTYPE
-=======
-from pisa.utils.log import logging, set_verbosity
->>>>>>> b6624b1d
 
 
 __all__ = ['GPUhist']
@@ -76,11 +72,12 @@
         kernel_template = '''//CUDA//
           // total number of bins (must be known at comiple time)
           #define N_BINS %i
+
           // number of events to be histogrammed per thread
           #define N_THREAD %i
 
           #include "constants.h"
-          //#include "utils.h"
+          #include "cuda_utils.h"
 
           __device__ int GetBin(fType x, const int n_bins, fType *bin_edges){
             // search what bin an event belongs in, given the event values x, the number of bins n_bins and the bin_edges array
@@ -127,7 +124,7 @@
                     if ((x >= bin_edges_x[0]) && (x <= bin_edges_x[n_bins_x]) && (y >= bin_edges_y[0]) && (y <= bin_edges_y[n_bins_y])){
                         int bin_x = GetBin(x, n_bins_x, bin_edges_x);
                         int bin_y = GetBin(y, n_bins_y, bin_edges_y);
-                        atomicAdd(&temp_hist[bin_y + bin_x * n_bins_y], W[idx]);
+                        atomicAdd_custom(&temp_hist[bin_y + bin_x * n_bins_y], W[idx]);
                     }
                 }
                 idx++;
@@ -136,7 +133,7 @@
             // write shared buffer into global memory
             for (int i = 0; i < iterations; i++){
                 bin = (i * blockDim.x) + threadIdx.x;
-                if (bin < N_BINS) atomicAdd( &(hist[bin]), temp_hist[bin] );
+                if (bin < N_BINS) atomicAdd_custom( &(hist[bin]), temp_hist[bin] );
             }
 
           }
@@ -164,7 +161,7 @@
                         int bin_x = GetBin(x, n_bins_x, bin_edges_x);
                         int bin_y = GetBin(y, n_bins_y, bin_edges_y);
                         int bin_z = GetBin(z, n_bins_z, bin_edges_z);
-                        atomicAdd(&temp_hist[bin_z + (bin_y * n_bins_z) + (bin_x * n_bins_y * n_bins_z)], W[idx]);
+                        atomicAdd_custom(&temp_hist[bin_z + (bin_y * n_bins_z) + (bin_x * n_bins_y * n_bins_z)], W[idx]);
                     }
                 }
                 idx++;
@@ -173,12 +170,12 @@
             // write shared buffer into global memory
             for (int i = 0; i < iterations; i++){
                 bin = (i * blockDim.x) + threadIdx.x;
-                if (bin < N_BINS) atomicAdd( &(hist[bin]), temp_hist[bin] );
+                if (bin < N_BINS) atomicAdd_custom( &(hist[bin]), temp_hist[bin] );
             }
 
           }
           '''%(self.n_bins_x*self.n_bins_y*self.n_bins_z, self.n_thread)
-        include_path = os.path.expandvars('$PISA/pisa/stages/osc/prob3cuda/')
+        include_path = os.path.expandvars('$PISA/pisa/utils/')
         module = SourceModule(kernel_template, include_dirs=[include_path], keep=True)
         self.hist2d_fun = module.get_function("Hist2D")
         self.hist3d_fun = module.get_function("Hist3D")
@@ -217,63 +214,38 @@
     from itertools import product
     import pycuda.autoinit
 
-<<<<<<< HEAD
-    e = np.linspace(1,100,1000).astype(FTYPE)
-    cz = np.linspace(-1,1,1000).astype(FTYPE)
-    n_evts = np.int32(len(e))
-    w = np.ones(n_evts).astype(FTYPE)
-    d_e = cuda.mem_alloc(e.nbytes)
-    d_cz = cuda.mem_alloc(cz.nbytes)
-    d_w = cuda.mem_alloc(w.nbytes)
-    cuda.memcpy_htod(d_e, e)
-    cuda.memcpy_htod(d_cz, cz)
-    cuda.memcpy_htod(d_w, w)
-    print '%s events'%n_evts
-
-    bin_edges_e = np.linspace(1,100,10).astype(FTYPE)
-    bin_edges_cz = np.linspace(-1,1,10).astype(FTYPE)
-
-    histogrammer = GPUhist(bin_edges_e, bin_edges_cz)
-    hist2d = histogrammer.get_hist(n_evts, d_e, d_cz, d_w)
-
-    np_hist2d,_,_ = np.histogram2d(e, cz,bins=(bin_edges_e, bin_edges_cz),
-                                   weights=w)
-    print hist2d
-    print np_hist2d
-    assert (np.sum(hist2d - np_hist2d) == 0.)
-=======
-    ftypes = [np.float64]
+    ftypes = [FTYPE]
     nexps = [0, 1, 6]
     nbinses = [1, 10, 50]
     ft = [False, True]
-    for FTYPE, weight, nexp, n_bins in product(ftypes, ft, nexps, nbinses):
+    for ftype, weight, nexp, n_bins in product(ftypes, ft, nexps, nbinses):
         n_events = np.int32(10**nexp)
-        logging.debug('FTYPE=%s, weight=%-5s, bins=%2sx2, n_events=10^%s'
-                      %(FTYPE.__name__, weight, n_bins, nexp))
-
-        if FTYPE == np.float32:
-            rtol = 1e-7
-        elif FTYPE == np.float64:
+        logging.debug('ftype=%s, weight=%-5s, bins=%2sx2, n_events=10^%s'
+                      %(ftype.__name__, weight, n_bins, nexp))
+
+        if ftype == np.float32:
+            rtol = 1e-6
+        elif ftype == np.float64:
             rtol = 1e-13
 
         # Draw random samples from the Pareto distribution for energy values
         rs = np.random.RandomState(seed=0)
         a, m = 1., 1
-        e = ((rs.pareto(a, n_events) + 1) * m).astype(FTYPE)
+        e = ((rs.pareto(a, n_events) + 1) * m).astype(ftype)
         # Ensure endpoints are in data
         e[0] = 1
         e[-1] = 80
 
         # Draw random samples from a uniform distribution for coszen values
         rs = np.random.RandomState(seed=1)
-        cz = rs.uniform(low=-1, high=+1, size=n_events).astype(FTYPE)
+        cz = rs.uniform(low=-1, high=+1, size=n_events).astype(ftype)
         # Ensure endpoints are in data
         cz[0] = -1
         cz[-1] = +1
 
         # Draw random samples from a uniform distribution for pid values
         rs = np.random.RandomState(seed=2)
-        pid = rs.uniform(low=-1, high=+2, size=n_events).astype(FTYPE)
+        pid = rs.uniform(low=-1, high=+2, size=n_events).astype(ftype)
         # Ensure endpoints are in data
         pid[0] = -1
         pid[-1] = +2
@@ -281,11 +253,11 @@
         if weight:
             # Draw random samples from a uniform distribution for weights
             rs = np.random.RandomState(seed=3)
-            w = rs.uniform(low=0, high=1000, size=n_events).astype(FTYPE)
+            w = rs.uniform(low=0, high=1000, size=n_events).astype(ftype)
             # Ensure a weight of 0 is represented
             w[0] = 0
         else:
-            w = np.ones_like(e, dtype=FTYPE)
+            w = np.ones_like(e, dtype=ftype)
 
         d_e = cuda.mem_alloc(e.nbytes)
         d_cz = cuda.mem_alloc(cz.nbytes)
@@ -296,14 +268,14 @@
         cuda.memcpy_htod(d_pid, pid)
         cuda.memcpy_htod(d_w, w)
 
-        bin_edges_e = np.logspace(0, 2, n_bins+1, dtype=FTYPE)
-        bin_edges_cz = np.linspace(-1, 1, n_bins+1, dtype=FTYPE)
-        bin_edges_pid = np.array([-1, 0, 2], dtype=FTYPE)
+        bin_edges_e = np.logspace(0, 2, n_bins+1, dtype=ftype)
+        bin_edges_cz = np.linspace(-1, 1, n_bins+1, dtype=ftype)
+        bin_edges_pid = np.array([-1, 0, 2], dtype=ftype)
 
         histogrammer = GPUhist(
             bin_edges_x=bin_edges_e,
             bin_edges_y=bin_edges_cz,
-            #ftype=FTYPE
+            #ftype=ftype
         )
         for i in range(3):
             hist2d = histogrammer.get_hist(
@@ -320,20 +292,20 @@
             logging.error('Numpy hist:\n%s' %repr(np_hist2d))
             logging.error('GPUHist hist:\n%s' %repr(hist2d))
             raise ValueError(
-                '2D histogram FTYPE=%s, weighted=%s, n_events=%s worst fractional error is %s'
-                %(FTYPE, weight, n_events, np.max(np.abs((hist2d-np_hist2d)/np_hist2d)))
+                '2D histogram ftype=%s, weighted=%s, n_events=%s worst fractional error is %s'
+                %(ftype, weight, n_events, np.max(np.abs((hist2d-np_hist2d)/np_hist2d)))
             )
 
         del histogrammer
 
-        logging.debug('FTYPE=%s, weight=%-5s, bins=%2sx%2sx2, n_events=10^%s'
-                      %(FTYPE.__name__, weight, n_bins, n_bins, nexp))
+        logging.debug('ftype=%s, weight=%-5s, bins=%2sx%2sx2, n_events=10^%s'
+                      %(ftype.__name__, weight, n_bins, n_bins, nexp))
 
         histogrammer = GPUhist(
             bin_edges_x=bin_edges_e,
             bin_edges_y=bin_edges_cz,
             bin_edges_z=bin_edges_pid,
-            #ftype=FTYPE
+            #ftype=ftype
         )
         for i in range(3):
             hist3d = histogrammer.get_hist(
@@ -350,8 +322,8 @@
             logging.error('Numpy hist:\n%s' %repr(np_hist3d))
             logging.error('GPUHist hist:\n%s' %repr(hist3d))
             raise ValueError(
-                '3D histogram FTYPE=%s, weighted=%s, n_events=%s worst fractional error is %s'
-                %(FTYPE, weight, n_events, np.max(np.abs((hist3d-np_hist3d)/np_hist3d)))
+                '3D histogram ftype=%s, weighted=%s, n_events=%s worst fractional error is %s'
+                %(ftype, weight, n_events, np.max(np.abs((hist3d-np_hist3d)/np_hist3d)))
             )
 
         del histogrammer
@@ -361,5 +333,4 @@
 
 if __name__ == '__main__':
     set_verbosity(2)
-    test_GPUhist()
->>>>>>> b6624b1d
+    test_GPUhist()