"""
A Stage to load data from a PISA style hdf5 file into a PISA pi ContainerSet
"""
from __future__ import absolute_import, print_function, division

import numpy as np

from pisa import FTYPE
from pisa.core.pi_stage import PiStage
from pisa.utils import vectorizer
from pisa.utils.profiler import profile
from pisa.core.container import Container
from pisa.core.events_pi import EventsPi


class simple_data_loader(PiStage):
    """
    HDF5 file loader PISA Pi class

    Paramaters
    ----------

    events_file : hdf5 file path
        output from make_events, including flux weights and Genie systematics coefficients

    mc_cuts : cut expr
        e.g. '(true_coszen <= 0.5) & (true_energy <= 70)'

    data_dict : str of a dict
        dictionary to specify what keys from the hdf5 files to be loaded under what name
        entries can be strings that point to the right key in the hdf5 file
        or lists of keys, and the data will be stacked into a 2d array

    Notes
    -----

    """
    def __init__(self,
                 events_file,
                 mc_cuts,
                 data_dict,
                 data=None,
                 params=None,
                 input_names=None,
                 output_names=None,
                 debug_mode=None,
                 input_specs=None,
                 calc_specs=None,
                 output_specs=None,
                ):

        self.events_file = events_file
        self.mc_cuts = mc_cuts
        self.data_dict = data_dict

        expected_params = (
                          )
        input_apply_keys = ('initial_weights',
                           )
        output_apply_keys = ('weights',
                            )

        # init base class
        super(simple_data_loader, self).__init__(data=data,
                                                 params=params,
                                                 expected_params=expected_params,
                                                 input_names=input_names,
                                                 output_names=output_names,
                                                 debug_mode=debug_mode,
                                                 input_specs=input_specs,
                                                 calc_specs=calc_specs,
                                                 output_specs=output_specs,
                                                 input_apply_keys=input_apply_keys,
                                                 output_apply_keys=output_apply_keys,
                                                )

        # doesn't calculate anything
        assert self.calc_mode is None

<<<<<<< HEAD
        self.load_events()
        self.apply_cuts_to_events()

    def load_events(self):
        # open events file
        self.evts = EventsPi(name="Events")
        self.evts_file = self.params.events_file.value
        self.data_dict = eval(self.params.data_dict.value)
        self.evts.load_events_file(
            events_file=self.evts_file,
            variable_mapping=self.data_dict
        )

    def apply_cuts_to_events(self):
        # apply any cuts that the user defined
        self.cuts = self.params.mc_cuts.value
        if self.cuts:
            self.evts = self.evts.apply_cut(self.cuts)

    def record_event_properties(self):
        # create containers from the events
=======
        # check output names
        assert len(self.output_names) > 0, "Must specify at least one element in `output_names`"
        assert len(self.output_names) == len(set(self.output_names)), "Found duplicates in `output_names`"


    def setup_function(self):

        # --- Load the events ---

        # open Events file
        evts = EventsPi(name="Events")
        self.data_dict = eval(self.data_dict)
        evts.load_events_file(self.events_file,self.data_dict)

        #Apply any cuts that the user defined
        if self.mc_cuts is not None:
            logging.info('applying the following cuts to events: %s'%self.mc_cuts)
            evts = evts.apply_cut(self.mc_cuts)
                    
        #Create containers from the events
>>>>>>> dace1b20
        for name in self.output_names:

            # check container doesn't already exist
            assert name not in self.data.names, "Cannot add `%s` data container, a container with this name already exists" % name 

            # make container
            container = Container(name)
            container.data_specs = 'events'
            event_groups = self.evts.keys()
            if name not in event_groups:
                raise ValueError(
                    'Output name "%s" not found in events. Only found %s.'
                    % (name, event_groups)
                )
            # add the events data to the container
            for key, val in self.evts[name].items():
                container.add_array_data(key, val)

<<<<<<< HEAD
            # add some additional keys
            container.add_array_data('weights', np.ones(container.size, dtype=FTYPE))
            container.add_array_data('event_weights', np.ones(container.size, dtype=FTYPE))
            # this determination of flavour is the worst possible coding, ToDo
            nubar = -1 if 'bar' in name else 1
            if 'tau' in name:
                flav = 2
            elif 'mu' in name:
                flav = 1
            elif 'e' in name:
                flav = 0
            else:
                raise ValueError('Cannot determine flavour of %s' % name)
            container.add_scalar_data('nubar', nubar)
            container.add_scalar_data('flav', flav)
=======
            # create weight arrays
            # define an `initial_weights` array that will be the starting point (and never modified), 
            # and a `weights` array that will be initialised from `initial_weights` modified by the stages
            # user can also provide the `initial_weights` values in the input file if desired
            assert 'weights' not in container.array_data, "Found an existing `weights` array in %s, this would be overwritten (this perhaps should be `initial_weights``"%name
            if "initial_weights" not in container.array_data : #TODO Need to fix the bug in checking for something being `in` a container
              container.add_array_data('initial_weights', np.ones(container.size, dtype=FTYPE))
            container.add_array_data('weights', np.ones(container.size, dtype=FTYPE)) # The values can be anything (will be overwritten by `initial_weights`)

            # add neutrino flavor information for neutrino events
            if name.startswith("nu") :
                # this determination of flavour is the worst possible coding, ToDo
                nubar = -1 if 'bar' in name else 1
                if name.startswith('nutau'):
                    flav = 2
                elif name.startswith('numu'):
                    flav = 1
                elif name.startswith('nue'):
                    flav = 0
                else:
                    raise ValueError('Cannot determine flavour of %s'%name)
                container.add_scalar_data('nubar', nubar)
                container.add_scalar_data('flav', flav)
>>>>>>> dace1b20

            self.data.add_container(container)

        # check created at least one container
        assert len(self.data.names) > 0, "No containers created during data loading"

        # test
        if self.output_mode == 'binned':
            #self.data.data_specs = self.output_specs
            for container in self.data:
                container.array_to_binned('weights', self.output_specs)

    def setup_function(self):
        # store event properties from events file present at
        # service initialisation - whenever this service is run later on
        # we have to check whether cuts or events file have changed
        self.record_event_properties()

    def prevent_evts_mods(self):
        # TODO: are there more checks?
        original_variable_mapping = self.data_dict
        requested_variable_mapping = eval(self.params.data_dict.value)
        if requested_variable_mapping != original_variable_mapping:
            raise ValueError(
                'Found changed variable mapping while obtaining event weights:'
                ' %s -> %s. Mapping must not change!'
                % (original_variable_mapping, requested_variable_mapping)
            )
        original_evts_file = self.evts_file
        requested_evts_file = self.params.events_file.value
        if requested_evts_file != original_evts_file:
            raise ValueError(
                'Found changed events file while obtaining event weights:'
                ' %s -> %s. File must not change!'
                % (original_evts_file, requested_evts_file)
            )
        original_cuts = self.cuts
        requested_cuts = self.params.mc_cuts.value
        if requested_cuts != original_cuts:
            raise ValueError(
                'Found changed cuts while obtaining event weights:'
                ' %s -> %s. Cuts must not change!'
                % (original_cuts, requested_cuts)
            )

    @profile
    def apply_function(self):
<<<<<<< HEAD
        # seatbelts against changes to the underlying events
        self.prevent_evts_mods()
        # TODO: do we need this line? Isn't this handled universally
        # by the base class (in PiStage's apply)?
=======

        # reset the weights to the initial weights prior to the downstream stages running
>>>>>>> dace1b20
        self.data.data_specs = self.output_specs
        # reset weights to event_weights
        for container in self.data:
            vectorizer.set(container['initial_weights'],out=container['weights'])
<|MERGE_RESOLUTION|>--- conflicted
+++ resolved
@@ -17,22 +17,27 @@
     """
     HDF5 file loader PISA Pi class
 
-    Paramaters
+    Parameters
     ----------
 
     events_file : hdf5 file path
-        output from make_events, including flux weights and Genie systematics coefficients
+        output from make_events, including flux weights
+        and Genie systematics coefficients
 
     mc_cuts : cut expr
         e.g. '(true_coszen <= 0.5) & (true_energy <= 70)'
 
     data_dict : str of a dict
-        dictionary to specify what keys from the hdf5 files to be loaded under what name
-        entries can be strings that point to the right key in the hdf5 file
-        or lists of keys, and the data will be stacked into a 2d array
+        Dictionary to specify what keys from the hdf5 files to be loaded
+        under what name. Entries can be strings that point to the right
+        key in the hdf5 file or lists of keys, and the data will be
+        stacked into a 2d array.
 
     Notes
     -----
+    Looks for `initial_weights` fields in events file, which will serve
+    as nominal weights for all events included.
+    No fields named `weights` may already be present.
 
     """
     def __init__(self,
@@ -49,83 +54,80 @@
                  output_specs=None,
                 ):
 
+        # instantiation args that should not change
         self.events_file = events_file
         self.mc_cuts = mc_cuts
         self.data_dict = data_dict
 
-        expected_params = (
-                          )
-        input_apply_keys = ('initial_weights',
-                           )
-        output_apply_keys = ('weights',
-                            )
+        # instead of adding params here, consider making them instantiation
+        # args so nothing external will inadvertently try to change
+        # their values
+        expected_params = ()
+        # created as ones if not already present
+        input_apply_keys = (
+            'initial_weights',
+        )
+        # copy of initial weights, to be modified by later stages
+        output_apply_keys = (
+            'weights',
+        )
 
         # init base class
-        super(simple_data_loader, self).__init__(data=data,
-                                                 params=params,
-                                                 expected_params=expected_params,
-                                                 input_names=input_names,
-                                                 output_names=output_names,
-                                                 debug_mode=debug_mode,
-                                                 input_specs=input_specs,
-                                                 calc_specs=calc_specs,
-                                                 output_specs=output_specs,
-                                                 input_apply_keys=input_apply_keys,
-                                                 output_apply_keys=output_apply_keys,
-                                                )
+        super(simple_data_loader, self).__init__(
+            data=data,
+            params=params,
+            expected_params=expected_params,
+            input_names=input_names,
+            output_names=output_names,
+            debug_mode=debug_mode,
+            input_specs=input_specs,
+            calc_specs=calc_specs,
+            output_specs=output_specs,
+            input_apply_keys=input_apply_keys,
+            output_apply_keys=output_apply_keys,
+        )
 
         # doesn't calculate anything
-        assert self.calc_mode is None
-
-<<<<<<< HEAD
+        if self.calc_mode is not None:
+            raise ValueError(
+                'There is nothing to calculate for this event loading service.'
+                ' Hence, `calc_mode` must not be set.'
+            )
+        # check output names
+        if len(self.output_names) == 0:
+            raise ValueError(
+                'Must specify at least one output element in `output_names`.'
+            )
+        if len(self.output_names) != len(set(self.output_names)):
+            raise ValueError(
+                'Found duplicates in `output_names`, but each name must be'
+                ' unique.'
+            )
+
         self.load_events()
         self.apply_cuts_to_events()
 
     def load_events(self):
-        # open events file
-        self.evts = EventsPi(name="Events")
-        self.evts_file = self.params.events_file.value
-        self.data_dict = eval(self.params.data_dict.value)
+        '''Loads events from events file'''
+        self.evts = EventsPi(name='Events')
+        self.data_dict = eval(self.data_dict)
         self.evts.load_events_file(
-            events_file=self.evts_file,
+            events_file=self.events_file,
             variable_mapping=self.data_dict
         )
 
     def apply_cuts_to_events(self):
-        # apply any cuts that the user defined
-        self.cuts = self.params.mc_cuts.value
-        if self.cuts:
-            self.evts = self.evts.apply_cut(self.cuts)
+        '''Just apply any cuts that the user defined'''
+        if self.mc_cuts:
+            self.evts = self.evts.apply_cut(self.mc_cuts)
 
     def record_event_properties(self):
+        '''Adds fields present in events file and selected in `self.data_dict`
+        into containers for the specified output names. Also ensures the
+        presence of a set of nominal weights.
+        '''
         # create containers from the events
-=======
-        # check output names
-        assert len(self.output_names) > 0, "Must specify at least one element in `output_names`"
-        assert len(self.output_names) == len(set(self.output_names)), "Found duplicates in `output_names`"
-
-
-    def setup_function(self):
-
-        # --- Load the events ---
-
-        # open Events file
-        evts = EventsPi(name="Events")
-        self.data_dict = eval(self.data_dict)
-        evts.load_events_file(self.events_file,self.data_dict)
-
-        #Apply any cuts that the user defined
-        if self.mc_cuts is not None:
-            logging.info('applying the following cuts to events: %s'%self.mc_cuts)
-            evts = evts.apply_cut(self.mc_cuts)
-                    
-        #Create containers from the events
->>>>>>> dace1b20
         for name in self.output_names:
-
-            # check container doesn't already exist
-            assert name not in self.data.names, "Cannot add `%s` data container, a container with this name already exists" % name 
-
             # make container
             container = Container(name)
             container.data_specs = 'events'
@@ -138,105 +140,69 @@
             # add the events data to the container
             for key, val in self.evts[name].items():
                 container.add_array_data(key, val)
-
-<<<<<<< HEAD
-            # add some additional keys
-            container.add_array_data('weights', np.ones(container.size, dtype=FTYPE))
-            container.add_array_data('event_weights', np.ones(container.size, dtype=FTYPE))
-            # this determination of flavour is the worst possible coding, ToDo
-            nubar = -1 if 'bar' in name else 1
-            if 'tau' in name:
-                flav = 2
-            elif 'mu' in name:
-                flav = 1
-            elif 'e' in name:
-                flav = 0
-            else:
-                raise ValueError('Cannot determine flavour of %s' % name)
-            container.add_scalar_data('nubar', nubar)
-            container.add_scalar_data('flav', flav)
-=======
-            # create weight arrays
-            # define an `initial_weights` array that will be the starting point (and never modified), 
-            # and a `weights` array that will be initialised from `initial_weights` modified by the stages
-            # user can also provide the `initial_weights` values in the input file if desired
-            assert 'weights' not in container.array_data, "Found an existing `weights` array in %s, this would be overwritten (this perhaps should be `initial_weights``"%name
-            if "initial_weights" not in container.array_data : #TODO Need to fix the bug in checking for something being `in` a container
-              container.add_array_data('initial_weights', np.ones(container.size, dtype=FTYPE))
-            container.add_array_data('weights', np.ones(container.size, dtype=FTYPE)) # The values can be anything (will be overwritten by `initial_weights`)
-
+            # create weights arrays:
+            # * `initial_weights` as starting point (never modified)
+            # * `weights` to be initialised from `initial_weights`
+            #   and modified by the stages
+            # * user can also provide `initial_weights` in input file
+            if 'weights' in container.array_data:
+                # raise manually to give user some helpful feedback
+                raise KeyError(
+                    'Found an existing `weights` array in "%s"'
+                    ' which would be overwritten. Consider renaming it'
+                    ' to `initial_weights`.' % name
+                )
+            container.add_array_data(
+                'weights',
+                np.ones(container.size, dtype=FTYPE)
+            )
+            if 'initial_weights' not in container.array_data:
+                container.add_array_data(
+                    'initial_weights',
+                    np.ones(container.size, dtype=FTYPE)
+                )
             # add neutrino flavor information for neutrino events
-            if name.startswith("nu") :
-                # this determination of flavour is the worst possible coding, ToDo
+            if name.startswith('nu'):
+                # this determination of flavour is the worst possible coding
+                # TODO
                 nubar = -1 if 'bar' in name else 1
-                if name.startswith('nutau'):
+                if 'tau' in name:
                     flav = 2
-                elif name.startswith('numu'):
+                elif 'mu' in name:
                     flav = 1
-                elif name.startswith('nue'):
+                elif 'e' in name:
                     flav = 0
                 else:
-                    raise ValueError('Cannot determine flavour of %s'%name)
+                    raise ValueError('Cannot determine flavor of "%s".' % name)
                 container.add_scalar_data('nubar', nubar)
                 container.add_scalar_data('flav', flav)
->>>>>>> dace1b20
 
             self.data.add_container(container)
 
         # check created at least one container
-        assert len(self.data.names) > 0, "No containers created during data loading"
+        if len(self.data.names) == 0:
+            raise ValueError(
+                'No containers created during data loading for some reason.'
+            )
 
         # test
         if self.output_mode == 'binned':
-            #self.data.data_specs = self.output_specs
             for container in self.data:
                 container.array_to_binned('weights', self.output_specs)
 
     def setup_function(self):
-        # store event properties from events file present at
-        # service initialisation - whenever this service is run later on
-        # we have to check whether cuts or events file have changed
+        '''Store event properties from events file at
+        service initialisation. Cf. `PiStage` docs.
+        '''
         self.record_event_properties()
-
-    def prevent_evts_mods(self):
-        # TODO: are there more checks?
-        original_variable_mapping = self.data_dict
-        requested_variable_mapping = eval(self.params.data_dict.value)
-        if requested_variable_mapping != original_variable_mapping:
-            raise ValueError(
-                'Found changed variable mapping while obtaining event weights:'
-                ' %s -> %s. Mapping must not change!'
-                % (original_variable_mapping, requested_variable_mapping)
-            )
-        original_evts_file = self.evts_file
-        requested_evts_file = self.params.events_file.value
-        if requested_evts_file != original_evts_file:
-            raise ValueError(
-                'Found changed events file while obtaining event weights:'
-                ' %s -> %s. File must not change!'
-                % (original_evts_file, requested_evts_file)
-            )
-        original_cuts = self.cuts
-        requested_cuts = self.params.mc_cuts.value
-        if requested_cuts != original_cuts:
-            raise ValueError(
-                'Found changed cuts while obtaining event weights:'
-                ' %s -> %s. Cuts must not change!'
-                % (original_cuts, requested_cuts)
-            )
 
     @profile
     def apply_function(self):
-<<<<<<< HEAD
-        # seatbelts against changes to the underlying events
-        self.prevent_evts_mods()
-        # TODO: do we need this line? Isn't this handled universally
+        '''Cf. `PiStage` docs.'''
+        # TODO: do we need following line? Isn't this handled universally
         # by the base class (in PiStage's apply)?
-=======
-
-        # reset the weights to the initial weights prior to the downstream stages running
->>>>>>> dace1b20
         self.data.data_specs = self.output_specs
-        # reset weights to event_weights
+        # reset weights to initial weights prior to downstream stages running
         for container in self.data:
-            vectorizer.set(container['initial_weights'],out=container['weights'])
+            vectorizer.set(container['initial_weights'],
+                           out=container['weights'])