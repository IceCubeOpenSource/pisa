--- conflicted
+++ resolved
@@ -54,22 +54,11 @@
                  output_specs=None,
                 ):
 
-<<<<<<< HEAD
-=======
         # instantiation args that should not change
->>>>>>> 68d22a85
         self.events_file = events_file
         self.mc_cuts = mc_cuts
         self.data_dict = data_dict
 
-<<<<<<< HEAD
-        expected_params = (
-                          )
-        input_apply_keys = ('initial_weights',
-                           )
-        output_apply_keys = ('weights',
-                            )
-=======
         # instead of adding params here, consider making them instantiation
         # args so nothing external will inadvertently try to change
         # their values
@@ -82,8 +71,6 @@
         output_apply_keys = (
             'weights',
         )
->>>>>>> 68d22a85
-
         # init base class
         super(simple_data_loader, self).__init__(
             data=data,
@@ -100,80 +87,12 @@
         )
 
         # doesn't calculate anything
-<<<<<<< HEAD
-        assert self.calc_mode is None
-
-        # check output names
-        #assert len(self.output_names) > 0, "Must specify at least one element in `output_names`"
-        assert len(self.output_names) == len(set(self.output_names)), "Found duplicates in `output_names`"
-
-
-    def setup_function(self):
-
-        # --- Load the events ---
-
-        # open Events file
-        evts = EventsPi(name="Events")
-        self.data_dict = None if self.data_dict is None else eval(self.data_dict)
-        evts.load_events_file(self.events_file,self.data_dict)
-
-        # Apply any cuts that the user defined
-        if self.mc_cuts is not None:
-            logging.info('applying the following cuts to events: %s'%self.mc_cuts)
-            evts = evts.apply_cut(self.mc_cuts)
-
-        # Define which  categories to include in the data
-        # User can manually specify what they want using `output_names`, or else just use everything
-        output_keys = self.output_names if len(self.output_names) > 0 else evts.keys()
-                    
-        # Create containers from the events
-        for name in output_keys:
-
-            # check container doesn't already exist
-            assert name not in self.data.names, "Cannot add `%s` data container, a container with this name already exists" % name 
-
-            # make container
-            container = Container(name)
-            container.data_specs = 'events'
-
-            assert name in evts, "Output name '%s' not found in events : %s" % (name,evts.keys())
-
-            #Add the events data to the container
-            for key,val in evts[name].items() :
-                container.add_array_data(key, val)
-
-            # create weight arrays
-            # define an `initial_weights` array that will be the starting point (and never modified), 
-            # and a `weights` array that will be initialised from `initial_weights` modified by the stages
-            # user can also provide the `initial_weights` values in the input file if desired
-            assert 'weights' not in container.array_data, "Found an existing `weights` array in %s, this would be overwritten (this perhaps should be `initial_weights``"%name
-            if "initial_weights" not in container.array_data : #TODO Need to fix the bug in checking for something being `in` a container
-              container.add_array_data('initial_weights', np.ones(container.size, dtype=FTYPE))
-            container.add_array_data('weights', np.ones(container.size, dtype=FTYPE)) # The values can be anything (will be overwritten by `initial_weights`)
-
-            # add neutrino flavor information for neutrino events
-            if name.startswith("nu") :
-                # this determination of flavour is the worst possible coding, ToDo
-                nubar = -1 if 'bar' in name else 1
-                if name.startswith('nutau'):
-                    flav = 2
-                elif name.startswith('numu'):
-                    flav = 1
-                elif name.startswith('nue'):
-                    flav = 0
-                else:
-                    raise ValueError('Cannot determine flavour of %s'%name)
-=======
         if self.calc_mode is not None:
             raise ValueError(
                 'There is nothing to calculate for this event loading service.'
                 ' Hence, `calc_mode` must not be set.'
             )
         # check output names
-        if len(self.output_names) == 0:
-            raise ValueError(
-                'Must specify at least one output element in `output_names`.'
-            )
         if len(self.output_names) != len(set(self.output_names)):
             raise ValueError(
                 'Found duplicates in `output_names`, but each name must be'
@@ -186,7 +105,7 @@
     def load_events(self):
         '''Loads events from events file'''
         self.evts = EventsPi(name='Events')
-        self.data_dict = eval(self.data_dict)
+        self.data_dict = None if self.data_dict is None else eval(self.data_dict)
         self.evts.load_events_file(
             events_file=self.events_file,
             variable_mapping=self.data_dict
@@ -202,8 +121,13 @@
         into containers for the specified output names. Also ensures the
         presence of a set of nominal weights.
         '''
+
+        # define which  categories to include in the data
+        # user can manually specify what they want using `output_names`, or else just use everything
+        output_keys = self.output_names if len(self.output_names) > 0 else evts.keys()
+
         # create containers from the events
-        for name in self.output_names:
+        for name in output_keys:
             # make container
             container = Container(name)
             container.data_specs = 'events'
@@ -238,38 +162,33 @@
                     np.ones(container.size, dtype=FTYPE)
                 )
             # add neutrino flavor information for neutrino events
-            if name.startswith('nu'):
-                # this determination of flavour is the worst possible coding
-                # TODO
+            if name.startswith("nu") :
+                # this determination of flavour is the worst possible coding, ToDo
                 nubar = -1 if 'bar' in name else 1
-                if 'tau' in name:
+                if name.startswith('nutau'):
                     flav = 2
-                elif 'mu' in name:
+                elif name.startswith('numu'):
                     flav = 1
-                elif 'e' in name:
+                elif name.startswith('nue'):
                     flav = 0
                 else:
-                    raise ValueError('Cannot determine flavor of "%s".' % name)
->>>>>>> 68d22a85
+                    raise ValueError('Cannot determine flavour of %s'%name)
                 container.add_scalar_data('nubar', nubar)
                 container.add_scalar_data('flav', flav)
 
             self.data.add_container(container)
 
         # check created at least one container
-<<<<<<< HEAD
-        assert len(self.data.names) > 0, "No containers created during data loading"
-=======
         if len(self.data.names) == 0:
             raise ValueError(
                 'No containers created during data loading for some reason.'
             )
->>>>>>> 68d22a85
 
         # test
         if self.output_mode == 'binned':
             for container in self.data:
                 container.array_to_binned('weights', self.output_specs)
+
 
     def setup_function(self):
         '''Store event properties from events file at
@@ -277,22 +196,14 @@
         '''
         self.record_event_properties()
 
+
     @profile
     def apply_function(self):
-<<<<<<< HEAD
-
-        # reset the weights to the initial weights prior to the downstream stages running
-=======
         '''Cf. `PiStage` docs.'''
         # TODO: do we need following line? Isn't this handled universally
         # by the base class (in PiStage's apply)?
->>>>>>> 68d22a85
         self.data.data_specs = self.output_specs
         # reset weights to initial weights prior to downstream stages running
         for container in self.data:
-<<<<<<< HEAD
-            vectorizer.set(container['initial_weights'],out=container['weights'])
-=======
             vectorizer.set(container['initial_weights'],
-                           out=container['weights'])
->>>>>>> 68d22a85
+                           out=container['weights'])