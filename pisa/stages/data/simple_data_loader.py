--- conflicted
+++ resolved
@@ -78,14 +78,10 @@
         # doesn't calculate anything
         assert self.calc_mode is None
 
-<<<<<<< HEAD
-        assert len(self.output_names) > 0, "Must specify at least one element in `output_names`"
-=======
         # check output names
         assert len(self.output_names) > 0, "Must specify at least one element in `output_names`"
         assert len(self.output_names) == len(set(self.output_names)), "Found duplicates in `output_names`"
 
->>>>>>> b4fb2c4b
 
     def setup_function(self):
 
@@ -104,12 +100,9 @@
         #Create containers from the events
         for name in self.output_names:
 
-<<<<<<< HEAD
-=======
             # check container doesn't already exist
             assert name not in self.data.names, "Cannot add `%s` data container, a container with this name already exists" % name 
 
->>>>>>> b4fb2c4b
             # make container
             container = Container(name)
             container.data_specs = 'events'
@@ -121,19 +114,10 @@
             for key,val in evts[name].items() :
                 container.add_array_data(key, val)
 
-<<<<<<< HEAD
-            # add some weight arrays
-            #TODO This needs documenting, what is distinction between `weights` and `event_weights`?
-            assert 'weights' not in container.array_data, "Found an existing `weights` array in %s, this would be overwritten"%name
-            container.add_array_data('weights', np.ones(container.size, dtype=FTYPE))
-            if 'event_weights' not in container.array_data :
-                container.add_array_data('event_weights', np.ones(container.size, dtype=FTYPE))
-=======
             # create weight arrays
             # to start with this is just a placeholder `weights` array full of 1s
             assert 'weights' not in container.array_data, "Found an existing `weights` array in %s, this would be overwritten (this perhaps should be `initial_weights``"%name
             container.add_array_data('weights', np.ones(container.size, dtype=FTYPE))
->>>>>>> b4fb2c4b
 
             # add neutrino flavor information for neutrino events
             if name.startswith("nu") :
@@ -152,13 +136,8 @@
 
             self.data.add_container(container)
 
-<<<<<<< HEAD
-
-        #TODO check created at least one container
-=======
         # check created at least one container
         assert len(self.data.names) > 0, "No containers created during data loading"
->>>>>>> b4fb2c4b
 
         # test
         if self.output_mode == 'binned':
@@ -172,12 +151,6 @@
 
         # if user provided `initial_weights`, set `weights` to these values
         self.data.data_specs = self.output_specs
-<<<<<<< HEAD
-        for container in self.data: #TODO This needs thinking about for case where we have input event weights
-            vectorizer.set(container['event_weights'],
-                           out=container['weights'])
-=======
         for container in self.data:
             if "initial_weights" in container.array_data : #TODO Need to fix the bug in checking for something being `in` a container
                 vectorizer.set(container['initial_weights'],out=container['weights'])
->>>>>>> b4fb2c4b
