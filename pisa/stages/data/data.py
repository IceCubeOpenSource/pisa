--- conflicted
+++ resolved
@@ -48,14 +48,9 @@
         # get params
         data_file_name = self.params.data_file.value
         sim_version = self.params.sim_ver.value
-<<<<<<< HEAD
-        pid_bound = self.params.pid_bound.m_as('dimensionless')
-        pid_remove = self.params.pid_remove.m_as('dimensionless')
-=======
         pid_bound = self.params.pid_bound.value.m_as('dimensionless')
         pid_remove = self.params.pid_remove.value.m_as('dimensionless')
         bdt_cut = self.params.bdt_cut.value.m_as('dimensionless')
->>>>>>> e6aa742f
 
 	self.bin_names = self.output_binning.names
         self.bin_edges = []
