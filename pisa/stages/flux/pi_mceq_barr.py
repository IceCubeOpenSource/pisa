--- conflicted
+++ resolved
@@ -167,11 +167,7 @@
         self.table_file = table_file
 
         # init base class
-<<<<<<< HEAD
         super(pi_mceq_barr, self).__init__(
-=======
-        super().__init__(
->>>>>>> 1df56243
             data=data,
             params=params,
             expected_params=expected_params,
@@ -332,14 +328,6 @@
         '''
         Evaluate the spline for the full arrays of [ ln(energy), abs(coszen) ] values
         '''
-<<<<<<< HEAD
-=======
-        for i in range(len(true_energy)):
-            abs_cos = abs(true_coszen[i])
-            log_e = np.log(true_energy[i])
-            for j in range(len(splines)):
-                out[i,j] = splines[j](abs_cos, log_e)[0,0]
->>>>>>> 1df56243
 
         # Evalate the spine
         result = spline( true_abs_coszen, true_log_energy, grid=False )
@@ -348,9 +336,13 @@
         #TODO Can I directly write to the original array, will be faster
         np.copyto( src=result, dst=out )
 
+
     def antipion_production(self, barr_var, pion_ratio):
-
+        '''
+        Combine pi+ param and pi+/pi- ratio to get pi- param
+        '''
         return ((1 + barr_var)/(1 + pion_ratio)) - 1
+
 
     @profile
     def compute_function(self):
