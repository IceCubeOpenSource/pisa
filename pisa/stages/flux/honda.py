--- conflicted
+++ resolved
@@ -94,11 +94,8 @@
         )
 
         # Set the neutrio primaries
-<<<<<<< HEAD
+
         self.primaries = ['numu', 'numu_bar', 'nue', 'nue_bar']
-=======
-        self.primaries = ['nue', 'numu', 'nuebar', 'numubar']
->>>>>>> ecf590e9
 
         # Initialisation of this service should load the flux tables
         # Can work with either 2D (E,Z,AA) or 3D (E,Z,A) tables.
