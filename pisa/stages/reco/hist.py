
# PISA author: Timothy C. Arlen
#              tca3@psu.edu
#
# CAKE author: Steven Wren
#              steven.wren@icecube.wisc.edu
#
# date:   2016-05-27

"""
Create the transforms that map from true energy and coszen
to the reconstructed parameters. Provides reco event rate maps using these
transforms.
"""


from __future__ import division

from copy import deepcopy

import numpy as np

from pisa.core.stage import Stage
from pisa.core.transform import BinnedTensorTransform, TransformSet
from pisa.utils.flavInt import flavintGroupsFromString, NuFlavIntGroup
from pisa.utils.hash import hash_obj
from pisa.utils.log import logging, set_verbosity


# TODO: the below logic does not generalize to muons, but probably should
# (rather than requiring an almost-identical version just for muons). For
# example, an input arg can dictate neutrino or muon, which then sets the
# input_names and output_names.

class hist(Stage):
    """
    From the simulation file, creates 4D histograms of
    [true_energy][true_coszen][reco_energy][reco_coszen] which act as
    2D pdfs for the probability that an event with (true_energy,
    true_coszen) will be reconstructed as (reco_energy,reco_coszen).

    From these histograms and the true event rate maps, calculates
    the reconstructed even rate templates.

    Parameters
    ----------
    params : ParamSet
        Must exclusively have parameters:

        reco_events : string or Events
            PISA events file to use to derive transforms, or a string
            specifying the resource location of the same.

        reco_weights_name : None or string
            Column in the events file to use for Monte Carlo weighting of the
            events

        res_scale_ref : string
            One of "mean", "median", or "zero". This is the reference point
            about which resolutions are scaled. "zero" scales about the
            zero-error point (i.e., the bin midpoint), "mean" scales about the
            mean of the events in the bin, and "median" scales about the median
            of the events in the bin.

        e_res_scale : float
            A scaling factor for energy resolutions.

        cz_res_scale : float
            A scaling factor for coszen resolutions.

        e_reco_bias : float

        cz_reco_bias : float

        transform_events_keep_criteria : None, string, or sequence of strings

    particles : string
        Must be one of 'neutrinos' or 'muons' (though only neutrinos are
        supported at this time).

    input_names : string or list of strings
        Names of inputs expected. These should follow the standard PISA
        naming conventions for flavor/interaction types OR groupings
        thereof. Note that this service's outputs are named the same as its
        inputs. See Conventions section in the documentation for more info.

    transform_groups : string
        Specifies which particles/interaction types to combine together in
        computing the transforms. See Notes section for more details on how
        to specify this string

    sum_grouped_flavints : bool

    input_binning : MultiDimBinning or convertible thereto
        Input binning is in true variables, with names prefixed by "true_".
        Each must match a corresponding dimension in `output_binning`.

    output_binning : MultiDimBinning or convertible thereto
        Output binning is in reconstructed variables, with names (traditionally
        in PISA but not necessarily) prefixed by "reco_". Each must match a
        corresponding dimension in `input_binning`.

    transforms_cache_depth : int >= 0

    outputs_cache_depth : int >= 0

    memcache_deepcopy : bool

    debug_mode : None, bool, or string
        Whether to store extra debug info for this service.

    Notes
    -----
    The `transform_groups` string is interpreted (and therefore defined) by
    pisa.utils.flavInt.flavint_groups_string. E.g. commonly one might use:

    'nue_cc+nuebar_cc, numu_cc+numubar_cc, nutau_cc+nutaubar_cc, nuall_nc+nuallbar_nc'

    Any particle type not explicitly mentioned is taken as a singleton group.
    Plus signs add types to a group, while groups are separated by commas.
    Whitespace is ignored, so add whitespace for readability.

    """
    def __init__(self, params, particles, input_names, transform_groups,
                 sum_grouped_flavints, input_binning, output_binning,
                 error_method=None, transforms_cache_depth=20,
                 outputs_cache_depth=20, memcache_deepcopy=True,
                 debug_mode=None):
        assert particles in ['neutrinos', 'muons']
        self.particles = particles
        self.transform_groups = flavintGroupsFromString(transform_groups)
        self.sum_grouped_flavints = sum_grouped_flavints

        # All of the following params (and no more) must be passed via the
        # `params` argument.
        expected_params = (
            'reco_events', 'reco_weights_name',
            'transform_events_keep_criteria',
            'res_scale_ref', 'e_res_scale', 'cz_res_scale',
            'e_reco_bias', 'cz_reco_bias'
        )

        if isinstance(input_names, basestring):
            input_names = (''.join(input_names.split(' '))).split(',')

        # Define the names of objects expected in inputs and produced as
        # outputs
        if self.particles == 'neutrinos':
            if self.sum_grouped_flavints:
                output_names = [str(g) for g in self.transform_groups]
            else:
                output_names = input_names

        # Invoke the init method from the parent class, which does a lot of
        # work for you.
        super(self.__class__, self).__init__(
            use_transforms=True,
            params=params,
            expected_params=expected_params,
            input_names=input_names,
            output_names=output_names,
            error_method=error_method,
            outputs_cache_depth=outputs_cache_depth,
            transforms_cache_depth=transforms_cache_depth,
            memcache_deepcopy=memcache_deepcopy,
            input_binning=input_binning,
            output_binning=output_binning,
            debug_mode=debug_mode
        )

        # Can do these now that binning has been set up in call to Stage's init
        self.validate_binning()
        self.include_attrs_for_hashes('particles')
        self.include_attrs_for_hashes('transform_groups')
        self.include_attrs_for_hashes('sum_grouped_flavints')

    def validate_binning(self):
        input_basenames = set(self.input_binning.basenames)
        output_basenames = set(self.output_binning.basenames)
        #assert set(['energy', 'coszen']) == input_basenames
        for base_d in input_basenames:
            assert base_d in output_basenames

    def _compute_transforms(self):
        """Generate reconstruction "smearing kernels" by histogramming true and
        reconstructed variables from a Monte Carlo events file.

        The resulting transform is a 2N-dimensional histogram, where N is the
        dimensionality of the input binning. The transform maps the truth bin
        counts to the reconstructed bin counts.

        I.e., for the case of 1D input binning, the ith element of the
        reconstruction kernel will be a map showing the distribution of events
        over all the reco space from truth bin i. This will be normalised to
        the total number of events in truth bin i.

        Notes
        -----
        In the current implementation these histograms are made
        **UN**weighted. This is probably quite wrong...

        """
        e_res_scale = self.params.e_res_scale.value.m_as('dimensionless')
        cz_res_scale = self.params.cz_res_scale.value.m_as('dimensionless')
        e_reco_bias = self.params.e_reco_bias.value.m_as('GeV')
        cz_reco_bias = self.params.cz_reco_bias.value.m_as('dimensionless')
        res_scale_ref = self.params.res_scale_ref.value.strip().lower()
        assert res_scale_ref in ['zero'] # TODO: , 'mean', 'median']

        self.load_events(self.params.reco_events)
        self.cut_events(self.params.transform_events_keep_criteria)

        # Computational units must be the following for compatibility with
        # events file
        comp_units = dict(
            true_energy='GeV', true_coszen=None, true_azimuth='rad',
            reco_energy='GeV', reco_coszen=None, reco_azimuth='rad', pid=None
        )

        # Select only the units in the input/output binning for conversion
        # (can't pass more than what's actually there)
        in_units = {dim: unit for dim, unit in comp_units.items()
                    if dim in self.input_binning}
        out_units = {dim: unit for dim, unit in comp_units.items()
                     if dim in self.output_binning}

        # These binnings will be in the computational units defined above
        input_binning = self.input_binning.to(**in_units)
        output_binning = self.output_binning.to(**out_units)

        xforms = []
        for xform_flavints in self.transform_groups:
            logging.debug("Working on %s reco kernels" %xform_flavints)

            repr_flavint = xform_flavints[0]

            true_energy = self.remaining_events[repr_flavint]['true_energy']
            true_coszen = self.remaining_events[repr_flavint]['true_coszen']
            reco_energy = self.remaining_events[repr_flavint]['reco_energy']
            reco_coszen = self.remaining_events[repr_flavint]['reco_coszen']
            e_reco_err = reco_energy - true_energy
            cz_reco_err = reco_coszen - true_coszen

            if self.params.res_scale_ref.value.strip().lower() == 'zero':
                self.remaining_events[repr_flavint]['reco_energy'] = (
                    true_energy + e_reco_err * e_res_scale + e_reco_bias
                )
                self.remaining_events[repr_flavint]['reco_coszen'] = (
                    true_coszen + cz_reco_err * cz_res_scale + cz_reco_bias
                )

            # True (input) + reco {+ PID} (output)-dimensional histogram
            # is the basis for the transformation
            reco_kernel = self.remaining_events.histogram(
                kinds=xform_flavints,
                binning=input_binning * output_binning,
                weights_col=self.params.reco_weights_name.value,
                errors=(self.error_method not in [None, False])
            )
            # Extract just the numpy array to work with
            reco_kernel = reco_kernel.hist

            # This takes into account the correct kernel normalization:
            # What this means is that we have to normalise the reco map
            # to the number of events in the truth bin.
            #
            # I.e., we have N events from the truth bin which then become
            # spread out over the whole map due to reconstruction.
            # The normalisation is dividing this map by N.
            #
            # Previously this was hard-coded for 2 dimensions, but I have tried
            # to generalise it to arbitrary dimensionality.

            # Truth-only (N-dimensional) histogram will be used for
            # normalization (so transform is in terms of fraction-of-events in
            # input--i.e. truth--bin). Sum over the input dimensions.
            true_event_counts = self.remaining_events.histogram(
                kinds=xform_flavints,
                binning=input_binning,
                weights_col=self.params.reco_weights_name.value,
                errors=(self.error_method not in [None, False])
            )
            # Extract just the numpy array to work with
            true_event_counts = true_event_counts.hist

            # If there weren't any events in the input (true_*) bin, make this
            # bin have no effect -- i.e., populate all output bins
            # corresponding to the input bin with zeros via `nan_to_num`.
            with np.errstate(divide='ignore', invalid='ignore'):
                true_event_counts[true_event_counts == 0] = np.nan
                norm_factors = 1.0 / true_event_counts
                norm_factors = np.nan_to_num(norm_factors)

            # Numpy broadcasts lower-dimensional things to higher dimensions
            # from last dimension to first; if we simply mult the reco_kernel
            # by norm_factors, this will apply the normalization to the
            # __output__ dimensions rather than the input dimensions. Add
            # "dummy" dimensions to norm_factors where we want the "extra
            # dimensions": at the end.
            for dim in self.output_binning:
                norm_factors = np.expand_dims(norm_factors, axis=-1)

            #print 'norm_factors:', norm_factors
            print 'input_binning:', input_binning
            print 'output_binning:', output_binning
            print 'reco_kernel.shape:', reco_kernel.shape
            print 'norm_factors.shape:', norm_factors.shape
            print 'total reco_kernel:', np.sum(reco_kernel.flatten())
            print 'total norm_factors:', np.sum(norm_factors.flatten())

            # Apply the normalization to the kernels
            reco_kernel *= norm_factors

            assert np.all(reco_kernel >= 0), 'number of elements less than 0 = %d' % np.sum(reco_kernel < 0)
            #ndims = len(reco_kernel.shape)
            sum_over_axes = tuple(range(-len(self.output_binning), 0))
            print 'sum_over_axes:', sum_over_axes
            totals = np.sum(reco_kernel, axis=sum_over_axes)
            print 'sum(totals.flatten()):', np.sum(totals.flatten())
            assert np.all(totals <= 1+1e-14), 'max = ' + str(np.max(totals)-1)

            # Now populate this transform to each input for which it applies.

            if self.sum_grouped_flavints:
                xform_input_names = []
                for input_name in self.input_names:
                    input_flavs = NuFlavIntGroup(input_name)
                    if len(set(xform_flavints).intersection(input_flavs)) > 0:
                        xform_input_names.append(input_name)

                for output_name in self.output_names:
                    if not output_name in xform_flavints:
                        continue
                    xform = BinnedTensorTransform(
                        input_names=xform_input_names,
                        output_name=output_name,
                        input_binning=self.input_binning,
                        output_binning=self.output_binning,
                        xform_array=reco_kernel,
                        sum_inputs=self.sum_grouped_flavints
                    )
                    xforms.append(xform)
            else:
                # NOTES:
                # * Output name is same as input name
                # * Use `self.input_binning` and `self.output_binning` so maps
                #   are returned in user-defined units (rather than
                #   computational units, which are attached to the non-`self`
                #   versions of these binnings).
                for input_name in self.input_names:
                    if input_name not in xform_flavints:
                        continue
                    xform = BinnedTensorTransform(
                        input_names=input_name,
                        output_name=input_name,
                        input_binning=self.input_binning,
                        output_binning=self.output_binning,
                        xform_array=reco_kernel,
                    )
                    xforms.append(xform)

<<<<<<< HEAD
        return TransformSet(transforms=xforms)
=======
        return TransformSet(transforms=nominal_transforms)
>>>>>>> 3fcbc34b
<|MERGE_RESOLUTION|>--- conflicted
+++ resolved
@@ -359,8 +359,4 @@
                     )
                     xforms.append(xform)
 
-<<<<<<< HEAD
-        return TransformSet(transforms=xforms)
-=======
-        return TransformSet(transforms=nominal_transforms)
->>>>>>> 3fcbc34b
+        return TransformSet(transforms=xforms)