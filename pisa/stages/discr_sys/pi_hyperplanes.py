"""
PISA pi stage to apply hyperplane fits from discrete systematics parameterizations
"""
from __future__ import absolute_import, print_function, division

import numpy as np
from numba import guvectorize

from pisa import FTYPE, TARGET
from pisa.core.pi_stage import PiStage
from pisa.utils.log import logging
from pisa.utils.profiler import profile
from pisa.utils.fileio import from_file
from pisa.utils.numba_tools import WHERE
from pisa.utils import vectorizer


class pi_hyperplanes(PiStage):
    """
    stage to histogram events

    Parameters
    ----------

    fit_results_file : str
    dom_eff : dimensionless quantity
    hole_ice : dimensionless quantity
    hole_ice_fwd : dimensionless quantity
    spiciness : dimensionless quantity
    bulk_scatter : dimensionless quantity
    bulk_abs : dimensionless quantity
    rde : dimensionless quantity

    Notes
    -----

    the fit_results_file must contain the following keys:
        sys_list : containing the order of the parameters
        fit_results : the resulting hyperplane coeffs from the fits, first
                      entry is constant, followed by the linear ones in the order
                      defined in `sys_list`
    """
    def __init__(self,
                 fit_results_file,
                 data=None,
                 params=None,
                 input_names=None,
                 output_names=None,
                 debug_mode=None,
                 error_method=None,
                 input_specs=None,
                 calc_specs=None,
                 output_specs=None,
                 links=None,
                ):

<<<<<<< HEAD
        expected_params = ('fit_results_file',
                           'dom_eff',
                           'rde',
                           'hole_ice',
                           'hole_ice_fwd',
                           'spiciness',
                           'bulk_scatter',
                           'bulk_abs'
                          )
=======
        self.fit_results_file = fit_results_file

        expected_params = (
            'dom_eff',
            'rde',
            'hole_ice',
            'hole_ice_fwd',
            'spiciness',
            'bulk_scatter',
            'bulk_abs'
        )
>>>>>>> f69aaae3
        # will be needed at computation time, where
        # we want to make sure that the params from
        # the hyperplane fits constitute a subset
        self.sys_params = set(expected_params[1:])
        input_names = ()
        output_names = ()

        # what are keys added or altered in the calculation used during apply
        # TODO: this is not being used
        output_calc_keys = ('hyperplane_scalefactors')
        # what keys are added or altered for the outputs during apply
        if error_method in ['sumw2']:
            output_apply_keys = ('weights',
                                 'errors',
                                )
            input_apply_keys = output_apply_keys
        else:
            output_apply_keys = ('weights',
                                )
            input_apply_keys = output_apply_keys

        # init base class
        super(pi_hyperplanes, self).__init__(data=data,
                                             params=params,
                                             expected_params=expected_params,
                                             input_names=input_names,
                                             output_names=output_names,
                                             debug_mode=debug_mode,
                                             error_method=error_method,
                                             input_specs=input_specs,
                                             calc_specs=calc_specs,
                                             output_specs=output_specs,
                                             input_apply_keys=input_apply_keys,
                                             output_apply_keys=output_apply_keys,
                                            )

        assert self.input_mode is not None
        assert self.calc_mode == 'binned'
        assert self.output_mode is not None

        self.fit_results = None
        """Parsed results of the hyperplane fit"""
        self.fit_sys_list = None
        """List of systematic parameters participating in the external fit"""
        self.fit_binning_hash = None
        """Hash of the binning used in the external fit"""
        self.inactive_sys_params = None
        """Inactive systematic parameters"""

        self.links = eval(links) # pylint: disable=eval-used

    def setup_function(self):
        """Load the fit results from the file and make some check
        compatibility"""
        self.fit_results = from_file(self.fit_results_file)
        self.fit_binning_hash = self.fit_results.get('binning_hash', None)
        if not self.fit_binning_hash:
            raise KeyError(
                'Cannot determine the hash of the binning employed'
                ' for the hyperplane fits. Correct application of'
                ' fits would not be guaranteed!'
            )

        self.data.data_specs = self.calc_specs

        if self.links is not None:
            for key, val in self.links.items():
                self.data.link_containers(key, val)

        for container in self.data:
            container['hyperplane_results'] = self.fit_results[container.name].reshape(container.size, -1)
            container['hyperplane_scalefactors'] = np.empty(container.size, dtype=FTYPE)

        # need to conserve order here!
        self.fit_sys_list = self.fit_results['sys_list']
        # do not require all of the expected parameters to be in the fit file
        # as it should be possible to run this stage with a subset of all
        # supported systematics
        excess = set(self.fit_sys_list).difference(self.sys_params)
        if excess:
            raise KeyError(
                'Fit results contain systematic parameters unaccounted for'
                ' by this service, i.e. %s.' % excess
            )
        # record the "inactive" systematics, i.e. those which we have no handle
        # on and which can thus not be used in the computation
        self.inactive_sys_params = (self.sys_params).difference(set(self.fit_sys_list))

        # check compatibility
        if self.data.data_mode == 'binned':
            # let's be extremely strict here for now: require
            # the absolutely identical binning (full hash)
            binning_hash = self.data.data_specs.hash
            if not binning_hash == self.fit_binning_hash:
                raise ValueError(
                    'Disagreeing hash values between fit binning and the'
                    ' one to be used in the application of the hyperplane'
                    ' fits!'
                )
        self.data.unlink_containers()

    @profile
    def compute_function(self):
        self.data.data_specs = self.calc_specs
        if self.links is not None:
            for key, val in self.links.items():
                self.data.link_containers(key, val)

        # get parameters, in the right order
        param_values = []
        for sys in self.fit_sys_list:
            # TODO: what about units?
            param_values.append(self.params[sys].magnitude)

        param_values = np.array(param_values, dtype=FTYPE)

        # require inactive params to be fixed
        for sys in self.inactive_sys_params:
            if not self.params[sys].is_fixed:
                raise ValueError(
                    'Please explicitly fix the inactive systematic "%s"'
                    ' since it is not part of the hyperplane fit to be applied.'
                    % sys
                )
            logging.debug(
                'Ignoring discrete systematic parameter "%s" set to'
                ' a value of %.2f' % (sys, self.params[sys].value)
            )

        for container in self.data:
            eval_hyperplane(param_values,
                            container['hyperplane_results'].get(WHERE),
                            out=container['hyperplane_scalefactors'].get(WHERE)
                           )
            container['hyperplane_scalefactors'].mark_changed(WHERE)

        self.data.unlink_containers()


    @profile
    def apply_function(self):
        for container in self.data:
            vectorizer.multiply(container['hyperplane_scalefactors'], container['weights'])
            if self.error_method == 'sumw2':
                vectorizer.multiply(container['hyperplane_scalefactors'], container['errors'])


# vectorized function to apply
# must be outside class
if FTYPE == np.float64:
    signature = '(f8[:], f8[:], f8[:])'
else:
    signature = '(f4[:], f4[:], f4[:])'
@guvectorize([signature], '(a),(b)->()', target=TARGET)
def eval_hyperplane(param_values, hyperplane_results, out):
    result = hyperplane_results[0]
    for i in range(param_values.size):
        result += hyperplane_results[i+1] * param_values[i]
    out[0] = result<|MERGE_RESOLUTION|>--- conflicted
+++ resolved
@@ -54,17 +54,6 @@
                  links=None,
                 ):
 
-<<<<<<< HEAD
-        expected_params = ('fit_results_file',
-                           'dom_eff',
-                           'rde',
-                           'hole_ice',
-                           'hole_ice_fwd',
-                           'spiciness',
-                           'bulk_scatter',
-                           'bulk_abs'
-                          )
-=======
         self.fit_results_file = fit_results_file
 
         expected_params = (
@@ -76,7 +65,6 @@
             'bulk_scatter',
             'bulk_abs'
         )
->>>>>>> f69aaae3
         # will be needed at computation time, where
         # we want to make sure that the params from
         # the hyperplane fits constitute a subset
