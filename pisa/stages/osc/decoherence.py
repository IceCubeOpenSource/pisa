--- conflicted
+++ resolved
@@ -22,14 +22,17 @@
 class decoherence(prob3base) :
 
     def __init__(self, earth_model, detector_depth, prop_height, 
-                      YeI=None, YeO=None, YeM=None) :
+                      YeI=None, YeO=None, YeM=None,
+                      two_flavor=False) :
 
         #Haven't implemented matter effects yet
         if earth_model is not None :
             raise Exception("Matter effects not yet implemented for decoherence")
 
         #Warn about simple 2 flavour approximation
-        #TODO
+        self.two_flavor = two_flavor
+        if self.two_flavor : 
+            logging.warn("Using 2-flavor approximation for decoherence oscillation probability calcualtion")
 
         #Call base class contructor
         super(self.__class__, self).__init__(
@@ -55,19 +58,22 @@
         self.gamma31 = gamma31
         self.gamma32 = gamma32
 
-        #Enforce >= 0. for decoherence parameters
-        if self.gamma21.m_as("GeV") < 0. : raise Exception("Decoherence parameter gamma21 must be >= 0.") 
-        if self.gamma31.m_as("GeV") < 0. : raise Exception("Decoherence parameter gamma31 must be >= 0.") 
-        if self.gamma32.m_as("GeV") < 0. : raise Exception("Decoherence parameter gamma32 must be >= 0.") 
+        #Enforce >= 0. for decoherence parameters #TODO Think abou this...
+        #if self.gamma21.m_as("GeV") < 0. : raise Exception("Decoherence parameter gamma21 must be >= 0.") 
+        #if self.gamma31.m_as("GeV") < 0. : raise Exception("Decoherence parameter gamma31 must be >= 0.") 
+        #if self.gamma32.m_as("GeV") < 0. : raise Exception("Decoherence parameter gamma32 must be >= 0.") 
 
         #Otherwise use base class function for all standard oscillation params
-        return super(self.__class__, self).set_params(theta12=theta12, 
-                                                        theta13=theta13, 
-                                                        theta23=theta23,
-                                                        deltam21=deltam21, 
-                                                        deltam31=deltam31, 
-                                                        deltacp=deltacp )
-
+        super(self.__class__, self).set_params(theta12=theta12, 
+                                                theta13=theta13, 
+                                                theta23=theta23,
+                                                deltam21=deltam21, 
+                                                deltam31=deltam31, 
+                                                deltacp=deltacp )
+
+        #Get deltam32
+        #TODO Do this properly
+        self.deltam32 = self.deltam31
 
 
 
@@ -84,19 +90,6 @@
 
         #Note: Ignoring nu/nubar distinction here, as matter effects and CP violation phase are not implemented
 
-<<<<<<< HEAD
-=======
-        #Get deltam32
-        #TODO Do this properly
-        #TODO Do this properly
-        #TODO Do this properly
-        #TODO Do this properly
-        #TODO Do this properly
-        #TODO Do this properly
-        self.deltam32 = self.deltam31
-
-
->>>>>>> 315f2944
         #Electron neutrino case
         if kFlav == 0 :
 
@@ -112,22 +105,9 @@
             #For nu_mu case, in this approximation there is zero probability of becoming a nu_e
             prob_e.fill(0.)
 
-<<<<<<< HEAD
             #Calculate numu survival probability
-            numu_survival_prob = 1. - self._calc_numu_disappearance_prob( E=true_e_scale*true_energy, L=L )
+            numu_survival_prob = self.calc_numu_disappearance_prob( E=true_e_scale*true_energy, L=L )
             np.copyto(prob_mu,numu_survival_prob)
-
-=======
-            #Calculate numu survival probability 
-            numu_survial_prob = 1. - self._calc_numu_disappearance_prob_3flav(theta12=self.theta12, theta13=self.theta13, theta23=self.theta23,
-                                                                        deltam21=self.deltam21, deltam31=self.deltam31, deltam32=self.deltam32,
-                                                                        gamma21=self.gamma21, gamma31=self.gamma31, gamma32=self.gamma32,
-                                                                        E=true_e_scale*true_energy,
-                                                                        L=L)
-            np.copyto(prob_mu,numu_survial_prob)
-	    a = 1.0 - self._calc_numu_disappearance_prob(theta23=self.theta23,deltam32=self.deltam32,gamma32=self.gamma32,E=true_e_scale*true_energy,L=L)
-	     
->>>>>>> 315f2944
 
         #Tau neutrino case
         elif kFlav == 2 :
@@ -135,25 +115,22 @@
             #For nu_tau case, in this approximation there is zero probability of becoming a nu_e
             prob_e.fill(0.)
 
-<<<<<<< HEAD
-            #In 2-flavor approx, just use the inverse of the numu case
-            nutau_disappearance_prob = self._calc_numu_disappearance_prob( E=true_e_scale*true_energy, L=L )
-=======
-            #In this approx, numu appearance is due to nutau disappearance
-            nutau_disappearance_prob = self._calc_numu_disappearance_prob_3flav(theta12=self.theta12, theta13=self.theta13, theta23=self.theta23,
-                                                                        deltam21=self.deltam21, deltam31=self.deltam31, deltam32=self.deltam32,
-                                                                        gamma21=self.gamma21, gamma31=self.gamma31, gamma32=self.gamma32,
-                                                                        E=true_e_scale*true_energy,
-                                                                        L=L)
->>>>>>> 315f2944
+            #Currently just using the inverse of the numu case
+            nutau_disappearance_prob = self.calc_numu_disappearance_prob( E=true_e_scale*true_energy, L=L )
             np.copyto(prob_mu,nutau_disappearance_prob)
-	    
+         
         else :
             raise Exception( "Unrecognised kFlav value %i" % kFlav )
 
 
 
-    def _calc_numu_disappearance_prob(self,E,L) :
+
+    def calc_numu_disappearance_prob(self,E,L) :
+        if self.two_flavor : return self._calc_numu_disappearance_prob_2flav(E,L)
+        else : return self._calc_numu_disappearance_prob_3flav(E,L)
+
+
+    def _calc_numu_disappearance_prob_2flav(self,E,L) :
 
         #Define two-flavor decoherence approximation equation
         #Eq. 2 from arxiv:1702.04738
@@ -166,15 +143,6 @@
         E = E if hasattr(E,"units") else E * ureg["GeV"]
         L = L if hasattr(L,"units") else L * ureg["km"]
 
-        #Get deltam32
-        #TODO Do this properly
-        #TODO Do this properly
-        #TODO Do this properly
-        #TODO Do this properly
-        #TODO Do this properly
-        #TODO Do this properly
-        deltam32 = self.deltam31
-
         #Calculate normalisation term
         norm_term = 0.5 * ( np.sin( 2. * self.theta23.m_as("rad") )**2 )
 
@@ -182,87 +150,92 @@
         decoh_term = np.exp( -self.gamma32.m_as("eV") * ( L.m_as("m")/1.97e-7 ) ) #Convert L from [m] to natural units
 
         #Calculate oscillation term
-        osc_term = np.cos( ( 2. * 1.27 * deltam32.m_as("eV**2") * L.m_as("km") ) / ( E.m_as("GeV") ) )
+        osc_term = np.cos( ( 2. * 1.27 * self.deltam32.m_as("eV**2") * L.m_as("km") ) / ( E.m_as("GeV") ) )
 
         return norm_term * ( 1. - (decoh_term*osc_term) )
 
+
     def _updateMatrix(self, theta12, theta13, theta23):
-	"""Updates the PMNS matrix and its complex conjugate.
-	
-	Must be called by the class each time one of the PMNS matrix parameters are changed.
-	"""
-
-	zero = 0.0
-	c12  =  math.cos( theta12.m_as("rad") )
-	c13  =  math.cos( theta13.m_as("rad") )
-	c23  =  math.cos( theta23.m_as("rad") )
-	s12  =  math.sin( theta12.m_as("rad") )
-	s13  =  math.sin( theta13.m_as("rad") )
-	s23  =  math.sin( theta23.m_as("rad") )
-	eid  = 0.0 # e^( i * delta_cp)
-	emid = 0.0 # e^(-i * delta_cp)
-	
-	matrix      = [[zero,zero,zero],[zero,zero,zero],[zero,zero,zero]]
-	anti_matrix = [[zero,zero,zero],[zero,zero,zero],[zero,zero,zero]]
-	
-	matrix[0][0] = c12 * c13
-	matrix[0][1] = s12 * c13
-	matrix[0][2] = s13 * emid
-	
-	matrix[1][0] = (zero - s12*c23 ) - ( c12*s23*s13*eid )
-	matrix[1][1] = ( c12*c23 ) - ( s12*s23*s13*eid )
-	matrix[1][2] = s23*c13
-	
-	matrix[2][0] = ( s12*s23 ) - ( c12*c23*s13*eid)
-	matrix[2][1] = ( zero - c12*s23 ) - ( s12*c23*s13*eid )
-	matrix[2][2] = c23*c13
-	
-	for i in range(3):
-		for j in range(3):
-			anti_matrix[i][j] = matrix[i][j].conjugate()
-
-	return matrix, anti_matrix
-
-    def _calc_numu_disappearance_prob_3flav(self, theta12, theta13, theta23, deltam21, deltam31, deltam32, gamma21, gamma31, gamma32, E, L):
-	#Returns the oscillation probability.
-		
-	# Oscillations with E = 0 or don't really make sense,
-	# but if you're plotting graphs these are the values you'll want.
-
-	E = E if hasattr(E,"units") else E * ureg["GeV"]
+
+        """Updates the PMNS matrix and its complex conjugate.
+        
+        Must be called by the class each time one of the PMNS matrix parameters are changed.
+        """
+
+        zero = 0.0
+        c12  =  math.cos( theta12.m_as("rad") )
+        c13  =  math.cos( theta13.m_as("rad") )
+        c23  =  math.cos( theta23.m_as("rad") )
+        s12  =  math.sin( theta12.m_as("rad") )
+        s13  =  math.sin( theta13.m_as("rad") )
+        s23  =  math.sin( theta23.m_as("rad") )
+        eid  = 0.0 # e^( i * delta_cp)
+        emid = 0.0 # e^(-i * delta_cp)
+        
+        matrix      = [[zero,zero,zero],[zero,zero,zero],[zero,zero,zero]]
+        anti_matrix = [[zero,zero,zero],[zero,zero,zero],[zero,zero,zero]]
+        
+        matrix[0][0] = c12 * c13
+        matrix[0][1] = s12 * c13
+        matrix[0][2] = s13 * emid
+        
+        matrix[1][0] = (zero - s12*c23 ) - ( c12*s23*s13*eid )
+        matrix[1][1] = ( c12*c23 ) - ( s12*s23*s13*eid )
+        matrix[1][2] = s23*c13
+        
+        matrix[2][0] = ( s12*s23 ) - ( c12*c23*s13*eid)
+        matrix[2][1] = ( zero - c12*s23 ) - ( s12*c23*s13*eid )
+        matrix[2][2] = c23*c13
+        
+        for i in range(3):
+            for j in range(3):
+                anti_matrix[i][j] = matrix[i][j].conjugate()
+
+        return matrix, anti_matrix
+
+
+    #def _calc_numu_disappearance_prob_3flav(self, theta12, theta13, theta23, deltam21, deltam31, deltam32, gamma21, gamma31, gamma32, E, L):
+    def _calc_numu_disappearance_prob_3flav(self, E, L):
+            
+        #Returns the oscillation probability.
+            
+        # Oscillations with E = 0 or don't really make sense,
+        # but if you're plotting graphs these are the values you'll want.
+
+        E = E if hasattr(E,"units") else E * ureg["GeV"]
         L = L if hasattr(L,"units") else L * ureg["km"]
 
-	U = self._updateMatrix(theta12, theta13, theta23)[0]     # Use PMNS matrix
-	
-	# No decoherence 
-	#s = complex(0.0,0.0)
-
-	#for x in range(3):
-	#	s += U[a][x].conjugate() * U[b][x] * cmath.exp( (-i*m2[x]*L)/(2.0*E) )
-	
-	#return pow(abs(s), 2)
-	
-	
-	# Decoherence
-	Gamma = np.zeros([3,3])
-	Gamma[1][0] = gamma21.m_as("GeV")
-	Gamma[2][0] = gamma31.m_as("GeV")
-	Gamma[2][1] = gamma32.m_as("GeV")
-				
-			
-	#if( E[i_e][i_l] == 0.0 or L[i_e][i_l] == 0.0 ):
-	#	return 1.0			
-	delta_jk = np.zeros([3,3])
-	delta_jk[1][0] = deltam21.m_as("eV**2") 
-	delta_jk[2][0] = deltam31.m_as("eV**2")
-	delta_jk[2][1] = deltam32.m_as("eV**2")
-
-	prob_dec = np.zeros(np.shape(E))
-	
-	for i_j in range(3):
-		for i_k in range(3):
-			if i_j > i_k:
-				prob_dec += abs(U[2][i_j])**2 * abs(U[2][i_k])**2 * (1.0 - np.exp( - Gamma[i_j][i_k] * L.m_as("km") * 5.07e+18) * np.cos(delta_jk[i_j][i_k] * 1.0e-18 / (2.0 * E.m_as("GeV")) * L.m_as("km") * 5.07e+18))
-	prob_array = 2.0 * prob_dec.real	
-	
-	return prob_array
+        U = self._updateMatrix(self.theta12, self.theta13, self.theta23)[0] # Use PMNS matrix
+        
+        # No decoherence 
+        #s = complex(0.0,0.0)
+
+        #for x in range(3):
+        #   s += U[a][x].conjugate() * U[b][x] * cmath.exp( (-i*m2[x]*L)/(2.0*E) )
+        
+        #return pow(abs(s), 2)
+        
+        
+        # Decoherence
+        Gamma = np.zeros([3,3])
+        Gamma[1][0] = self.gamma21.m_as("GeV")
+        Gamma[2][0] = self.gamma31.m_as("GeV")
+        Gamma[2][1] = self.gamma32.m_as("GeV")
+                    
+                
+        #if( E[i_e][i_l] == 0.0 or L[i_e][i_l] == 0.0 ):
+        #   return 1.0          
+        delta_jk = np.zeros([3,3])
+        delta_jk[1][0] = self.deltam21.m_as("eV**2") 
+        delta_jk[2][0] = self.deltam31.m_as("eV**2")
+        delta_jk[2][1] = self.deltam32.m_as("eV**2")
+
+        prob_dec = np.zeros(np.shape(E))
+        
+        for i_j in range(3):
+            for i_k in range(3):
+                if i_j > i_k:
+                    prob_dec += abs(U[2][i_j])**2 * abs(U[2][i_k])**2 * (1.0 - np.exp( - Gamma[i_j][i_k] * L.m_as("km") * 5.07e+18) * np.cos(delta_jk[i_j][i_k] * 1.0e-18 / (2.0 * E.m_as("GeV")) * L.m_as("km") * 5.07e+18))
+        prob_array = 2.0 * prob_dec.real    
+        
+        return prob_array
