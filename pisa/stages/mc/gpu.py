# authors: P.Eller (pde3@psu.edu)
# date:   September 2016


import time

import numpy as np
import pycuda.driver as cuda
import pycuda.autoinit

from pisa import ureg, Q_, FTYPE
from pisa.core.binning import OneDimBinning, MultiDimBinning
from pisa.core.events import Events
from pisa.core.map import Map, MapSet
from pisa.core.param import ParamSet
from pisa.core.stage import Stage
from pisa.stages.mc.GPUweight import GPUweight
from pisa.stages.osc.prob3gpu import prob3gpu
from pisa.utils.comparisons import normQuant
from pisa.utils.config_parser import split
from pisa.utils.hash import hash_obj
from pisa.utils.log import logging
from pisa.utils.resources import find_resource


class gpu(Stage):
    """
    GPU accelerated (pyCUDA) service to compute histograms based on reweighted
    MC events.

    Parameters
    ----------
    params : ParamSet or sequence with which to instantiate a ParamSet.
        Expected params are:

            detector_depth : float
            earth_model : PREM file path
            prop_height : quantity (dimensionless)
            YeI : quantity (dimensionless)
            YeO : quantity (dimensionless)
            YeM : quantity (dimensionless)
            theta12 : quantity (angle)
            theta13 : quantity (angle)
            theta23 : quantity (angle)
            deltam21 : quantity (mass^2)
            deltam31 : quantity (mass^2)
            deltacp : quantity (angle)
            no_nc_osc : bool
                don't oscillate NC events, but rather assign probabilities 1 for nue->nue and numu->numu, and 0 for nutau->nutau
            nu_nubar_ratio : quantity (dimensionless)
            nue_numu_ratio : quantity (dimensionless)
            livetime : quantity (time)
            aeff_scale : quantity (dimensionless)
            delta_index : quantity (dimensionless)
            Barr_uphor_ratio : quantity (dimensionless)
            Barr_nu_nubar_ratio : quantity (dimensionless)
            Genie_Ma_QE : quantity (dimensionless)
            Genie_Ma_RES : quantity (dimensionless)
            events_file : hdf5 file path (output from make_events), including flux weights and Genie systematics coefficients
            nutau_cc_norm : quantity (dimensionless)
            nutau_norm : quantity (dimensionless)
            reco_e_res_raw : quantity (dimensionless)
            reco_e_scale_raw : quantity (dimensionless)
            reco_cz_res_raw :quantity (dimensionless)
            bdt_cut : quantity (dimensionless)
            kde : bool
                apply KDE smoothing to outputs (d2d)

    Notes
    -----
    This stage takes as inputs hdf5 events files that already iclude the
    nominal flux weights and genie systematic coefficients. The files are
    expected to contain
        true_energy : true energy of the event in GeV
        true_coszen : true coszen of the event
        reco_energy : reco energy of the event in GeV
        reco_coszen : reco coszen of the event
        neutrino_nue_flux : flux weight for nu_e in case of neutrino, or anti-nu_e in case of anti-neutrino event
        neutrino_numu_flux : flux weight for nu_mu in case of neutrino, or anti-nu_mu in case of anti-neutrino event
        neutrino_oppo_nue_flux:flux weight for anti-nu_e in case of neutrino, or nu_e in case of anti-neutrino event
        neutrino_oppo_numu_flux :flux weight for anti-nu_mu in case of neutrino, or nu_mu in case of anti-neutrino event
        weighted_aeff : effective are weight for event
        pid : pid value

    and more optional:
        dunkman_l5 : BDT value
        linear_fit_maccqe : Genie CC quasi elastic linear coefficient
        quad_fit_maccqe : Genie CC quasi elastic quadratic coefficient
        linear_fit_maccres : Genie CC resonance linear coefficient
        quad_fit_maccres : Genie CC resonance quadratic coefficient

    the dictionary self.events_dict is the central object here:
    it contains two dictionaries for every flavour:
        * host : all event arrays on CPU
        * device : pointers to the same arrays, but on GPU
    and some additional keys like:
        * n_evts : number of events
        * hist : retrieved histogram
        * ...

    All floats (arrays) on GPU are of type FTYPE, currently double precision

    """

    def __init__(self, params, output_binning, disk_cache=None,
                 memcache_deepcopy=True, error_method=None, output_names=None,
                 outputs_cache_depth=20, debug_mode=None):

        self.osc_params = (
            'detector_depth',
            'earth_model',
            'prop_height',
            'YeI',
            'YeO',
            'YeM',
            'theta12',
            'theta13',
            'theta23',
            'deltam21',
            'deltam31',
            'deltacp',
            'no_nc_osc'
        )

        self.weight_params = (
            'nu_nubar_ratio',
            'nue_numu_ratio',
            'livetime',
            'aeff_scale',
            'delta_index',
            'Barr_uphor_ratio',
            'Barr_nu_nubar_ratio',
            'Genie_Ma_QE',
            'Genie_Ma_RES'
        )

        self.other_params = (
            'events_file',
            'nutau_cc_norm',
            'nutau_norm',
            'reco_e_res_raw',
            'reco_e_scale_raw',
            'reco_cz_res_raw',
            'bdt_cut',
            'kde',
            'cut_outer',
        )

        expected_params = (self.osc_params + self.weight_params +
                           self.other_params)

        output_names = split(output_names)

        super(self.__class__, self).__init__(
            use_transforms=False,
            params=params,
            expected_params=expected_params,
            output_names=output_names,
            error_method=error_method,
            disk_cache=disk_cache,
            memcache_deepcopy=memcache_deepcopy,
            outputs_cache_depth=outputs_cache_depth,
            output_binning=output_binning,
            debug_mode=debug_mode
        )

        if self.params.kde.value:
            #in that case we need this
            from pisa.utils.kde_hist import kde_histogramdd
            self.kde_histogramdd = kde_histogramdd
        else:
            #otherwise that
            from pisa.utils.gpu_hist import GPUHist
            self.GPUHist = GPUHist


    def validate_params(self, params):
        # not a good idea to scale nutau norm, without the NC events being oscillated
        if params.nutau_norm.value != 1.0 or params.nutau_norm.is_fixed == False:
            assert (params.no_nc_osc.value == False), 'If you want NC tau events scaled, you should oscillate them -> set no_nc_osc to False!!!'

    def _compute_nominal_outputs(self):
        # these are for storing hashes for caching that is done inside the stage
        self.osc_hash = None
        self.weight_hash = None

        # reset fixed errors
        self.fixed_error = None

        # initialize classes
        earth_model = find_resource(self.params.earth_model.value)
        YeI = self.params.YeI.value.m_as('dimensionless')
        YeO = self.params.YeO.value.m_as('dimensionless')
        YeM = self.params.YeM.value.m_as('dimensionless')
        prop_height = self.params.prop_height.value.m_as('km')
        detector_depth = self.params.detector_depth.value.m_as('km')

        # Prob3 GPU oscillations
        osc_params_subset = []
        for param in self.params:
            if param.name in self.osc_params:
                osc_params_subset.append(param)
        osc_params_subset = ParamSet(osc_params_subset)

        self.osc = prob3gpu(params=osc_params_subset,
                            input_binning=None,
                            output_binning=None,
                            error_method=None,
                            memcache_deepcopy=False,
                            transforms_cache_depth=0,
                            outputs_cache_depth=0,
                            )

        # Weight calculator
        self.weight = GPUweight()

        self.bin_names = self.output_binning.names
        self.bin_edges = []

        for name in self.bin_names:
            if 'energy' in  name:
                bin_edges = self.output_binning[name].bin_edges.to('GeV').magnitude.astype(FTYPE)
            else:
                bin_edges = self.output_binning[name].bin_edges.magnitude.astype(FTYPE)
            self.bin_edges.append(bin_edges)

        if self.params.kde.value:
            # Right now we have to do pid 'by hand', this is ugly and needs to be generalized
            self.pid_bin = self.bin_names.index('pid')
            self.bin_names.pop(self.pid_bin)
            self.pid_bin_edges = self.bin_edges.pop(self.pid_bin)
            d2d_binning = []
            for b in self.output_binning:
                if not b.name == 'pid':
                    d2d_binning.append(b)
            self.d2d_binning = MultiDimBinning(d2d_binning)
            assert self.error_method == None

        else:
            # GPU histogramer
            self.histogrammer = self.GPUHist(*self.bin_edges)

        # load events
        self.load_events()

    def load_events(self):
        # --- Load events
        # open Events file
        evts = Events(self.params.events_file.value)
        bdt_cut = self.params.bdt_cut.value.m_as('dimensionless')

        # Load and copy events
        variables = ['true_energy',
                        'true_coszen',
                        'reco_energy',
                        'reco_coszen',
                        'neutrino_nue_flux',
                        'neutrino_numu_flux',
                        'neutrino_oppo_nue_flux',
                        'neutrino_oppo_numu_flux',
                        'weighted_aeff',
                        'pid',
                        'dunkman_L5',
                        'linear_fit_MaCCQE',
                        'quad_fit_MaCCQE',
                        'linear_fit_MaCCRES',
                        'quad_fit_MaCCRES',
                    ]
        # Allocate empty arrays (filled with 1s) on GPU
        empty = ['prob_e',
                    'prob_mu',
                    'weight',
                    'scaled_nue_flux',
                    'scaled_numu_flux',
                    'scaled_nue_flux_shape',
                    'scaled_numu_flux_shape'
                ]

        if self.error_method in ['sumw2', 'fixed_sumw2']:
            empty += ['sumw2']

        # List of flav_ints to use and corresponding number used in several parts of the code
        self.flavs = ['nue_cc',
                        'numu_cc',
                        'nutau_cc',
                        'nue_nc',
                        'numu_nc',
                        'nutau_nc',
                        'nuebar_cc',
                        'numubar_cc',
                        'nutaubar_cc',
                        'nuebar_nc',
                        'numubar_nc',
                        'nutaubar_nc'
                    ]

        # Corresponding numbers for the flavours defined above, needed bi Prob3
        kFlavs = [0, 1, 2] * 4
        kNuBars = [1] *6 + [-1] * 6

        for flav, kFlav, kNuBar in zip(self.flavs, kFlavs, kNuBars):
            cuts = []
            if self.params.cut_outer.value:
                for name, edge in zip(self.bin_names, self.bin_edges):
                    cuts.append(evts[flav][name] >= edge[0])
                    cuts.append(evts[flav][name] <= edge[-1])
            if evts[flav].has_key('dunkman_L5'):
                if bdt_cut is not None:
                    # only keep events using bdt_score > bdt_cut
                    l5_bdt_score = evts[flav]['dunkman_L5'].astype(FTYPE)
                    cuts.append(l5_bdt_score >= bdt_cut)
            if len(cuts) > 0:
                cut = np.all(cuts, axis=0)
                for var in variables:
                    try:
                        #if cut is not None:
                        evts[flav][var] = evts[flav][var][cut]
                    except KeyError:
                        pass

        logging.debug('read in events and copy to GPU')
        start_t = time.time()
        # setup all arrays that need to be put on GPU
        self.events_dict = {}
        for flav, kFlav, kNuBar in zip(self.flavs, kFlavs, kNuBars):
            self.events_dict[flav] = {}
            # neutrinos: 1, anti-neutrinos: -1
            self.events_dict[flav]['kNuBar'] = kNuBar
            # electron: 0, muon: 1, tau: 2
            self.events_dict[flav]['kFlav'] = kFlav
            # Host arrays
            self.events_dict[flav]['host'] = {}
            for var in variables:
                try:
                    self.events_dict[flav]['host'][var] = evts[flav][var].astype(FTYPE)
                except KeyError:
                    # if variable doesn't exist (e.g. axial mass coeffs, just fill in ones)
                    # only warn first time
                    if flav == self.flavs[0]:
                        logging.warning('replacing variable %s by ones'%var)
                    self.events_dict[flav]['host'][var] = np.ones_like(evts[flav]['true_energy']).astype(FTYPE)
            self.events_dict[flav]['n_evts'] = np.uint32(len(self.events_dict[flav]['host'][variables[0]]))
            #select even 50%
            #self.events_dict[flav]['host']['weighted_aeff'][::2] = 0
            #select odd 50%
            #self.events_dict[flav]['host']['weighted_aeff'][1::2] = 0
            #every 10th event only
            #cut = np.zeros_like(self.events_dict[flav]['host']['weighted_aeff'])
            #cut[9::10] = 1
            #self.events_dict[flav]['host']['weighted_aeff']*=cut
            for var in empty:
                if self.params.no_nc_osc and ( (flav in ['nue_nc', 'nuebar_nc'] and var == 'prob_e') or \
                        (flav in ['numu_nc', 'numubar_nc'] and var == 'prob_mu') ):
                    # in case of not oscillating NC events, we can set the probabilities of nue->nue and numu->numu at 1, and nutau->nutau at 0
                    self.events_dict[flav]['host'][var] = np.ones(self.events_dict[flav]['n_evts'], dtype=FTYPE)
                else:
                    self.events_dict[flav]['host'][var] = np.zeros(self.events_dict[flav]['n_evts'], dtype=FTYPE)
            # Calulate layers (every particle crosses a number of layers in the earth with different densities, and for a given length
            # these depend only on the earth model (PREM) and the true coszen of an event. Therefore we can calculate these for once and are done
            self.events_dict[flav]['host']['numLayers'], \
                self.events_dict[flav]['host']['densityInLayer'], \
                self.events_dict[flav]['host']['distanceInLayer'] = \
                self.osc.calc_layers(self.events_dict[flav]['host']['true_coszen'])
        end_t = time.time()
        logging.debug('layers done in %.4f ms'%((end_t - start_t) * 1000))

        # Copy arrays to GPU
        start_t = time.time()
        for flav in self.flavs:
            self.events_dict[flav]['device'] = {}
            for key, val in self.events_dict[flav]['host'].items():
                self.events_dict[flav]['device'][key] = cuda.mem_alloc(val.nbytes)
                cuda.memcpy_htod(self.events_dict[flav]['device'][key], val)
        end_t = time.time()
        logging.debug('copy done in %.4f ms'%((end_t - start_t) * 1000))

        # Apply raw reco sys
        self.apply_reco()


    def apply_reco(self):
        """Apply raw reco systematics (to use as inputs to polyfit stage)"""
        for flav in self.flavs:
            # Apply energy reco sys
            f = self.params.reco_e_res_raw.value.m_as('dimensionless')
            g = self.params.reco_e_scale_raw.value.m_as('dimensionless')
            self.events_dict[flav]['host']['reco_energy'] = \
                (g * ((1.-f) * self.events_dict[flav]['host']['true_energy'] + \
                f * self.events_dict[flav]['host']['reco_energy'])).astype(FTYPE)

            # Apply coszen reco sys
            f = self.params.reco_cz_res_raw.value.m_as('dimensionless')
            self.events_dict[flav]['host']['reco_coszen'] = \
                ((1.-f) * self.events_dict[flav]['host']['true_coszen'] + \
                f * self.events_dict[flav]['host']['reco_coszen']).astype(FTYPE)
            # Make sure everything is within -1 <= coszen <= 1, otherwise reflect
            while np.any(self.events_dict[flav]['host']['reco_coszen']<-1) or \
                np.any(self.events_dict[flav]['host']['reco_coszen']>1):
                self.events_dict[flav]['host']['reco_coszen'][self.events_dict[flav]['host']['reco_coszen']>1] = \
                    2-self.events_dict[flav]['host']['reco_coszen'][self.events_dict[flav]['host']['reco_coszen']>1]
                self.events_dict[flav]['host']['reco_coszen'][self.events_dict[flav]['host']['reco_coszen']<-1] = \
                    -2-self.events_dict[flav]['host']['reco_coszen'][self.events_dict[flav]['host']['reco_coszen']<-1]

            self.update_device_arrays(flav, 'reco_energy')
            self.update_device_arrays(flav, 'reco_coszen')


    def update_device_arrays(self, flav, var):
        """Helper function to update device arrays"""
        self.events_dict[flav]['device'][var].free()
        self.events_dict[flav]['device'][var] = cuda.mem_alloc(self.events_dict[flav]['host'][var].nbytes)
        cuda.memcpy_htod(self.events_dict[flav]['device'][var], self.events_dict[flav]['host'][var])

    def get_device_arrays(self, variables=['weight']):
        """Copy back event by event information into the host dict"""
        for flav in self.flavs:
            for var in variables:
                buff = np.ones(self.events_dict[flav]['n_evts'], dtype=FTYPE)
                cuda.memcpy_dtoh(buff, self.events_dict[flav]['device'][var])
                self.events_dict[flav]['host'][var] = buff

    def sum_array(self, x, n_evts):
        """Helper function to compute the sum over a device array"""
        out = np.array([0.]).astype(FTYPE)
        d_out = cuda.mem_alloc(out.nbytes)
        cuda.memcpy_htod(d_out, out)
        self.weight.calc_sum(n_evts, x, d_out)
        cuda.memcpy_dtoh(out, d_out)
        return out[0]


    def _compute_outputs(self, inputs=None):
<<<<<<< HEAD
        logging.debug('retreive weighted histo')
        # Get hash to decide whether expensive stuff needs to be recalculated 
=======
        # Get hash to decide whether expensive stuff needs to be recalculated
>>>>>>> 1d7cfd7a
        osc_hash = hash_obj(normQuant([self.params[name].value for name in self.osc_params]))
        weight_hash = hash_obj(normQuant([self.params[name].value for name in self.weight_params]))
        recalc_osc = not (osc_hash == self.osc_hash)
        recalc_weight = True

        if recalc_weight:
            livetime = self.params.livetime.value.m_as('seconds')
            aeff_scale = self.params.aeff_scale.value.m_as('dimensionless')
            nue_numu_ratio = self.params.nue_numu_ratio.value.m_as('dimensionless')
            nu_nubar_ratio = self.params.nu_nubar_ratio.value.m_as('dimensionless')
            delta_index = self.params.delta_index.value.m_as('dimensionless')
            Barr_uphor_ratio = self.params.Barr_uphor_ratio.value.m_as('dimensionless')
            Barr_nu_nubar_ratio = self.params.Barr_nu_nubar_ratio.value.m_as('dimensionless')
            Genie_Ma_QE = self.params.Genie_Ma_QE.value.m_as('dimensionless')
            Genie_Ma_RES = self.params.Genie_Ma_RES.value.m_as('dimensionless')

        if recalc_osc:
            theta12 = self.params.theta12.value.m_as('rad')
            theta13 = self.params.theta13.value.m_as('rad')
            theta23 = self.params.theta23.value.m_as('rad')
            deltam21 = self.params.deltam21.value.m_as('eV**2')
            deltam31 = self.params.deltam31.value.m_as('eV**2')
            deltacp = self.params.deltacp.value.m_as('rad')
            self.osc.update_MNS(theta12, theta13, theta23, deltam21, deltam31, deltacp)

        tot = 0
        start_t = time.time()
        for flav in self.flavs:
            # calculate osc probs, filling the device arrays with probabilities
            if recalc_osc:
                if not (self.params.no_nc_osc.value and flav.endswith('_nc')):
                    self.osc.calc_probs(self.events_dict[flav]['kNuBar'], self.events_dict[flav]['kFlav'],
                                    self.events_dict[flav]['n_evts'], **self.events_dict[flav]['device'])

            # calculate weights
            if recalc_weight:
                # calcukate the flux weights
                self.weight.calc_flux(self.events_dict[flav]['n_evts'],
                                    nue_numu_ratio=nue_numu_ratio,
                                    nu_nubar_ratio=nu_nubar_ratio, kNuBar=self.events_dict[flav]['kNuBar'],
                                    delta_index=delta_index,
                                    Barr_uphor_ratio=Barr_uphor_ratio, Barr_nu_nubar_ratio=Barr_nu_nubar_ratio,
                                    **self.events_dict[flav]['device'])

                # calculate global scales for flux normalizations
                #nue_flux_norm_n = self.sum_array(self.events_dict[flav]['device']['scaled_nue_flux'], self.events_dict[flav]['n_evts'])
                #nue_flux_norm_d = self.sum_array(self.events_dict[flav]['device']['scaled_nue_flux_shape'], self.events_dict[flav]['n_evts'])
                #nue_flux_norm = nue_flux_norm_n / nue_flux_norm_d
                nue_flux_norm = 1.
                #numu_flux_norm_n = self.sum_array(self.events_dict[flav]['device']['scaled_numu_flux'], self.events_dict[flav]['n_evts'])
                #numu_flux_norm_d = self.sum_array(self.events_dict[flav]['device']['scaled_numu_flux_shape'], self.events_dict[flav]['n_evts'])
                #numu_flux_norm = numu_flux_norm_n / numu_flux_norm_d
                numu_flux_norm = 1.

                # calculate the event weights, from osc. probs and flux weights
                # global scaling factors for the nue and numu flux can be given, for normalization purposes
                self.weight.calc_weight(self.events_dict[flav]['n_evts'], livetime=livetime,
                                    nue_flux_norm=nue_flux_norm, numu_flux_norm=numu_flux_norm,
                                    aeff_scale=aeff_scale, kNuBar=self.events_dict[flav]['kNuBar'],
                                    Genie_Ma_QE=Genie_Ma_QE, Genie_Ma_RES=Genie_Ma_RES,
                                    **self.events_dict[flav]['device'])

                # calculate weights squared, for error propagation
                if self.error_method in ['sumw2', 'fixed_sumw2']:
                    self.weight.calc_sumw2(self.events_dict[flav]['n_evts'], **self.events_dict[flav]['device'])

            tot += self.events_dict[flav]['n_evts']
        end_t = time.time()
        logging.debug('GPU calc done in %.4f ms for %s events'%(((end_t - start_t) * 1000), tot))

        if self.params.kde.value:
            if recalc_osc or recalc_weight:
                start_t = time.time()
                #copy back weights
                self.get_device_arrays(variables=['weight'])

                for flav in self.flavs:
                    # loop over pid bins and for every bin evaluate the KDEs and put them together into a 3d array
                    pid_stack = []
                    for pid in range(len(self.pid_bin_edges)-1):
                        mask_pid = (self.events_dict[flav]['host']['pid'] >= self.pid_bin_edges[pid]) & (self.events_dict[flav]['host']['pid'] < self.pid_bin_edges[pid+1])
                        data = np.array([self.events_dict[flav]['host'][self.bin_names[0]][mask_pid], self.events_dict[flav]['host'][self.bin_names[1]][mask_pid]])
                        weights = self.events_dict[flav]['host']['weight'][mask_pid]
                        pid_stack.append(self.kde_histogramdd(data.T, weights=weights, binning=self.d2d_binning, coszen_name='reco_coszen', use_cuda=True, bw_method='silverman', alpha=1.0, oversample=1, coszen_reflection=0.5, adaptive=True))
                    hist = np.dstack(pid_stack)
                    if not self.pid_bin == 2:
                        hist = np.swapaxes(hist, self.pid_bin, 2)
                    self.events_dict[flav]['hist'] = hist
                end_t = time.time()
                logging.debug('KDE done in %.4f ms for %s events'%(((end_t - start_t) * 1000), tot))

        else:
            if recalc_osc or recalc_weight:
                start_t = time.time()
                # histogram events and download fromm GPU, if either weights or osc changed
                if len(self.bin_names) == 2:
                    for flav in self.flavs:
                        self.events_dict[flav]['hist'] = self.histogrammer.get_hist(self.events_dict[flav]['n_evts'],
                                                                                d_x = self.events_dict[flav]['device'][self.bin_names[0]],
                                                                                d_y = self.events_dict[flav]['device'][self.bin_names[1]],
                                                                                d_w = self.events_dict[flav]['device']['weight'])

                        if self.error_method in ['sumw2', 'fixed_sumw2']:
                            self.events_dict[flav]['sumw2'] = self.histogrammer.get_hist(self.events_dict[flav]['n_evts'],
                                                                                    d_x = self.events_dict[flav]['device'][self.bin_names[0]],
                                                                                    d_y = self.events_dict[flav]['device'][self.bin_names[1]],
                                                                                    d_w = self.events_dict[flav]['device']['sumw2'])
                else:
                    for flav in self.flavs:
                        self.events_dict[flav]['hist'] = self.histogrammer.get_hist(self.events_dict[flav]['n_evts'],
                                                                                d_x = self.events_dict[flav]['device'][self.bin_names[0]],
                                                                                d_y = self.events_dict[flav]['device'][self.bin_names[1]],
                                                                                d_z = self.events_dict[flav]['device'][self.bin_names[2]],
                                                                                d_w = self.events_dict[flav]['device']['weight'])

                        if self.error_method in ['sumw2', 'fixed_sumw2']:
                            self.events_dict[flav]['sumw2'] = self.histogrammer.get_hist(self.events_dict[flav]['n_evts'],
                                                                                    d_x = self.events_dict[flav]['device'][self.bin_names[0]],
                                                                                    d_y = self.events_dict[flav]['device'][self.bin_names[1]],
                                                                                    d_z = self.events_dict[flav]['device'][self.bin_names[2]],
                                                                                    d_w = self.events_dict[flav]['device']['sumw2'])
                end_t = time.time()
                logging.debug('GPU hist done in %.4f ms for %s events'%(((end_t - start_t) * 1000), tot))


        # set new hash
        self.osc_hash = osc_hash
        self.weight_hash = weight_hash

        # add histos together into output names, and apply nutau normalizations
        # errors (sumw2) are also added, while scales are applied in quadrature of course
        out_hists = {}
        out_sumw2 = {}
        for name in self.output_names:
            for flav in self.flavs:
                f = 1.0
                if flav in ['nutau_cc', 'nutaubar_cc']:
                    f *= self.params.nutau_cc_norm.value.m_as('dimensionless')
                if 'nutau' in flav:
                    f *= self.params.nutau_norm.value.m_as('dimensionless')
                if ('bar_nc' in flav and 'allbar_nc' in name) or ('_nc' in flav and 'all_nc' in name) or (flav in name):
                    if out_hists.has_key(name):
                        out_hists[name] += self.events_dict[flav]['hist'] * f
                        if self.error_method in ['sumw2', 'fixed_sumw2']:
                            out_sumw2[name] += self.events_dict[flav]['sumw2'] * f * f
                    else:
                        out_hists[name] = np.copy(self.events_dict[flav]['hist']) * f
                        if self.error_method in ['sumw2', 'fixed_sumw2']:
                            out_sumw2[name] = np.copy(self.events_dict[flav]['sumw2']) * f * f

        maps = []
        # pack everything in a final PISA MapSet
        for name, hist in out_hists.items():
            if self.error_method == 'sumw2':
                maps.append(Map(name=name, hist=hist, error_hist=np.sqrt(out_sumw2[name]), binning=self.output_binning))
            # this is a special case where we always want the error to be the same....so for the first Mapet it is taken from
            # the calculation, and every following time it is just euqal to the first one
            elif self.error_method == 'fixed_sumw2':
                if self.fixed_error == None:
                    self.fixed_error = {}
                if not self.fixed_error.has_key(name):
                    self.fixed_error[name] = np.sqrt(out_sumw2[name])
                maps.append(Map(name=name, hist=hist, error_hist=self.fixed_error[name], binning=self.output_binning))
            else:
                maps.append(Map(name=name, hist=hist, binning=self.output_binning))

        return MapSet(maps, name='gpu_mc')<|MERGE_RESOLUTION|>--- conflicted
+++ resolved
@@ -377,7 +377,6 @@
         # Apply raw reco sys
         self.apply_reco()
 
-
     def apply_reco(self):
         """Apply raw reco systematics (to use as inputs to polyfit stage)"""
         for flav in self.flavs:
@@ -404,7 +403,6 @@
             self.update_device_arrays(flav, 'reco_energy')
             self.update_device_arrays(flav, 'reco_coszen')
 
-
     def update_device_arrays(self, flav, var):
         """Helper function to update device arrays"""
         self.events_dict[flav]['device'][var].free()
@@ -428,14 +426,10 @@
         cuda.memcpy_dtoh(out, d_out)
         return out[0]
 
-
     def _compute_outputs(self, inputs=None):
-<<<<<<< HEAD
         logging.debug('retreive weighted histo')
-        # Get hash to decide whether expensive stuff needs to be recalculated 
-=======
+
         # Get hash to decide whether expensive stuff needs to be recalculated
->>>>>>> 1d7cfd7a
         osc_hash = hash_obj(normQuant([self.params[name].value for name in self.osc_params]))
         weight_hash = hash_obj(normQuant([self.params[name].value for name in self.weight_params]))
         recalc_osc = not (osc_hash == self.osc_hash)
@@ -526,7 +520,6 @@
                     self.events_dict[flav]['hist'] = hist
                 end_t = time.time()
                 logging.debug('KDE done in %.4f ms for %s events'%(((end_t - start_t) * 1000), tot))
-
         else:
             if recalc_osc or recalc_weight:
                 start_t = time.time()
