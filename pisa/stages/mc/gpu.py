--- conflicted
+++ resolved
@@ -21,6 +21,9 @@
 from pisa.utils.hash import hash_obj
 from pisa.utils.log import logging
 from pisa.utils.resources import find_resource
+
+
+__all__ = ['gpu']
 
 
 class gpu(Stage):
@@ -166,10 +169,7 @@
             from pisa.utils.kde_hist import kde_histogramdd
             self.kde_histogramdd = kde_histogramdd
         else:
-<<<<<<< HEAD
-=======
             #otherwise that
->>>>>>> 8d3f89e0
             from pisa.utils.gpu_hist import GPUHist
             self.GPUHist = GPUHist
 
@@ -378,21 +378,6 @@
                         self.events_dict[flav]['n_evts'], dtype=FTYPE
                     )
                 else:
-<<<<<<< HEAD
-                    self.events_dict[flav]['host'][var] = np.zeros(
-                        self.events_dict[flav]['n_evts'], dtype=FTYPE
-                    )
-            # Calulate layers (every particle crosses a number of layers in the
-            # earth with different densities, and for a given length these
-            # depend only on the earth model (PREM) and the true coszen of an
-            # event. Therefore we can calculate these for once and are done
-            nlayers, dens, dist = self.osc.calc_Layers(
-                self.events_dict[flav]['host']['true_coszen']
-            )
-            self.events_dict[flav]['host']['numLayers'] = nlayers
-            self.events_dict[flav]['host']['densityInLayer'] = dens
-            self.events_dict[flav]['host']['distanceInLayer'] = dist
-=======
                     self.events_dict[flav]['host'][var] = np.zeros(self.events_dict[flav]['n_evts'], dtype=FTYPE)
             # Calulate layers (every particle crosses a number of layers in the earth with different densities, and for a given length
             # these depend only on the earth model (PREM) and the true coszen of an event. Therefore we can calculate these for once and are done
@@ -400,7 +385,6 @@
                 self.events_dict[flav]['host']['densityInLayer'], \
                 self.events_dict[flav]['host']['distanceInLayer'] = \
                 self.osc.calc_layers(self.events_dict[flav]['host']['true_coszen'])
->>>>>>> 8d3f89e0
         end_t = time.time()
         logging.debug('layers done in %.4f ms'%((end_t - start_t) * 1000))
 
@@ -480,11 +464,7 @@
         return out[0]
 
     def _compute_outputs(self, inputs=None):
-<<<<<<< HEAD
-        logging.info('retreive weighted histo')
-=======
         logging.debug('retreive weighted histo')
->>>>>>> 8d3f89e0
 
         # Get hash to decide whether expensive stuff needs to be recalculated
         osc_hash = hash_obj(normQuant([self.params[name].value
@@ -614,13 +594,8 @@
                         hist = np.swapaxes(hist, self.pid_bin, 2)
                     self.events_dict[flav]['hist'] = hist
                 end_t = time.time()
-<<<<<<< HEAD
                 logging.debug('KDE done in %.4f ms for %s events'
                               %(((end_t - start_t) * 1000), tot))
-
-=======
-                logging.debug('KDE done in %.4f ms for %s events'%(((end_t - start_t) * 1000), tot))
->>>>>>> 8d3f89e0
         else:
             if recalc_osc or recalc_weight:
                 start_t = time.time()
@@ -714,11 +689,7 @@
                                 error_hist=self.fixed_error[name],
                                 binning=self.output_binning))
             else:
-<<<<<<< HEAD
-                maps.append(Map(name=name, tex=name, hist=hist,
+                maps.append(Map(name=name, hist=hist,
                                 binning=self.output_binning))
-=======
-                maps.append(Map(name=name, hist=hist, binning=self.output_binning))
->>>>>>> 8d3f89e0
 
         return MapSet(maps, name='gpu_mc')