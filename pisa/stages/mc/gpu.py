# authors: P.Eller (pde3@psu.edu)
# date:   September 2016

import sys, os
import numpy as np
import pycuda.driver as cuda
import pycuda.autoinit
import time

from pisa import ureg, Q_
from pisa.core.stage import Stage
from pisa.core.param import ParamSet
from pisa.core.events import Events
from pisa.core.binning import OneDimBinning, MultiDimBinning
from pisa.core.map import Map, MapSet
from pisa.stages.osc.prob3gpu import prob3gpu
from pisa.stages.mc.GPUweight import GPUweight
from pisa.utils.resources import find_resource
from pisa.utils.log import logging
from pisa.utils.gpu_hist import GPUhist
from pisa.utils.const import FTYPE
from pisa.utils.log import logging
from pisa.utils.comparisons import normQuant
from pisa.utils.hash import hash_obj

class gpu(Stage):
    '''
    GPU accelerated (pyCUDA) service to compute histograms based on reweighted MC events.

    Parameters
    ----------
    params : ParamSet or sequence with which to instantiate a ParamSet.
        Expected params are:

            detector_depth : float
            earth_model : PREM file path
            prop_height : quantity (dimensionless)
            YeI : quantity (dimensionless)
            YeO : quantity (dimensionless)
            YeM : quantity (dimensionless)
            theta12 : quantity (angle)
            theta13 : quantity (angle)
            theta23 : quantity (angle)
            deltam21 : quantity (mass^2)
            deltam31 : quantity (mass^2)
            deltacp : quantity (angle)
            no_nc_osc : bool
                don't oscillate NC events, but rather assign probabilities 1 for nue->nue and numu->numu, and 0 for nutau->nutau
            nu_nubar_ratio : quantity (dimensionless)
            nue_numu_ratio : quantity (dimensionless)
            livetime : quantity (time)
            aeff_scale : quantity (dimensionless)
            pid_bound : quantity (dimensionless)
            pid_remove : quantity (dimensionless)
            delta_index : quantity (dimensionless)
            Barr_uphor_ratio : quantity (dimensionless)
            Barr_nu_nubar_ratio : quantity (dimensionless)
            Genie_Ma_QE : quantity (dimensionless)
            Genie_Ma_RES : quantity (dimensionless)
            events_file : hdf5 file path (output from make_events), including flux weights and Genie systematics coefficients
            nu_nc_norm : quantity (dimensionless)
            nutau_cc_norm : quantity (dimensionless)
            reco_e_res_raw : quantity (dimensionless)
            reco_e_scale_raw : quantity (dimensionless)
            reco_cz_res_raw :quantity (dimensionless)
            bdt_cut : quantity (dimensionless)

    Notes
    -----

    This stage takes as inputs hdf5 events files that already iclude the nominal flux weights and genie systematic coefficients. The files are expected to contain
        true_energy : true energy of the event in GeV
        true_coszen : true coszen of the event
        reco_energy : reco energy of the event in GeV
        reco_coszen : reco coszen of the event
        neutrino_nue_flux : flux weight for nu_e in case of neutrino, or anit-nu_e in case of anti-neutrino event
        neutrino_numu_flux : flux weight for nu_mu in case of neutrino, or anit-nu_mu in case of anti-neutrino event
        neutrino_oppo_nue_flux:flux weight for anti-nu_e in case of neutrino, or nu_e in case of anti-neutrino event
        neutrino_oppo_numu_flux :flux weight for anti-nu_mu in case of neutrino, or nu_mu in case of anti-neutrino event
        weighted_aeff : effective are weight for event
        pid : pid value
        dunkman_l5 : BDT value
        linear_fit_maccqe : Genie CC quasi elastic linear coefficient
        quad_fit_maccqe : Genie CC quasi elastic quadratic coefficient
        linear_fit_maccres : Genie CC resonance linear coefficient
        quad_fit_maccres : Genie CC resonance quadratic coefficient


    the dictionary self.events_dict is the central object here:
    it contains two dictionaries for every flavour:
        * host : all event arrays on CPU
        * device : pointers to the same arrays, but on GPU
    and some additional keys like:
        * n_evts : number of events
        * hist : retreived histogram
        * ...

    All floats (arrays) on GPU are of type FTYPE, currently double precision
        
    '''

    def __init__(self, params, output_binning, disk_cache=None,
                 memcache_deepcopy=True, error_method=None,
                 outputs_cache_depth=20, debug_mode=None):

        self.osc_params = (
            'detector_depth',
            'earth_model',
            'prop_height', 
            'YeI',
            'YeO',
            'YeM',
            'theta12',
            'theta13',
            'theta23',
            'deltam21',
            'deltam31',
            'deltacp',
            'no_nc_osc')

        self.weight_params = (
            'nu_nubar_ratio',
            'nue_numu_ratio',
            'livetime',
            'aeff_scale',
            'pid_bound',
            'pid_remove',
            'delta_index',
            'Barr_uphor_ratio',
            'Barr_nu_nubar_ratio',
            'Genie_Ma_QE',
            'Genie_Ma_RES')

        self.other_params = (
            'events_file',
            'nu_nc_norm',
            'nutau_cc_norm',
            'reco_e_res_raw',
            'reco_e_scale_raw',
            'reco_cz_res_raw',
            'bdt_cut')

        expected_params = (self.osc_params + self.weight_params +
                           self.other_params)

        output_names = ('trck','cscd')

        super(self.__class__, self).__init__(
            use_transforms=False,
            params=params,
            expected_params=expected_params,
            output_names=output_names,
            error_method=error_method,
            disk_cache=disk_cache,
            memcache_deepcopy=memcache_deepcopy,
            outputs_cache_depth=outputs_cache_depth,
            output_binning=output_binning,
            debug_mode=debug_mode
        )

    def _compute_nominal_outputs(self):
        
        # these are for storing hashes for caching that is done inside the stage
        self.osc_hash = None
        self.weight_hash = None

<<<<<<< HEAD
        osc_params_subset = []
        for param in self.params:
            if param.name in self.osc_params:
                osc_params_subset.append(param)
        osc_params_subset = ParamSet(osc_params_subset)
        self.osc = prob3gpu(params=osc_params_subset, 
                            input_binning=None, 
                            output_binning=None)
=======
        # reset fixed errors
        self.fixed_error = None

        # initialize classes
        earth_model = find_resource(self.params.earth_model.value)
        YeI = self.params.YeI.value.m_as('dimensionless')
        YeO = self.params.YeO.value.m_as('dimensionless')
        YeM = self.params.YeM.value.m_as('dimensionless')
        prop_height = self.params.prop_height.value.m_as('km')
        detector_depth = self.params.detector_depth.value.m_as('km')

        # Prob3 GPU oscialltions
        self.osc = Prob3GPU(detector_depth,
                            earth_model,
                            prop_height,
                            YeI,
                            YeO,
                            YeM)
>>>>>>> 04e65ce7

        # Weight calculator
        self.weight = GPUweight()

        self.e_dim_num = self.output_binning.names.index('reco_energy')
        self.cz_dim_num = self.output_binning.names.index('reco_coszen')
        self.bin_names = self.output_binning.names
        self.bin_edges = []

        for name in self.bin_names:
            if 'energy' in  name:
                bin_edges = self.output_binning[name].bin_edges.to('GeV').magnitude.astype(FTYPE)
            else:
                bin_edges = self.output_binning[name].bin_edges.magnitude.astype(FTYPE)
            self.bin_edges.append(bin_edges)
            
        # GPU histogramer
        self.histogrammer = GPUhist(*self.bin_edges)

        # load events
        self.load_events()

    def load_events(self):
        # --- Load events
        # open Events file
        evts = Events(self.params.events_file.value)
        bdt_cut = self.params.bdt_cut.value.m_as('dimensionless')

        # Load and copy events
<<<<<<< HEAD
        variables = ['true_energy', 'true_coszen', 'reco_energy', 'reco_coszen',
                     'neutrino_nue_flux', 'neutrino_numu_flux',
                     'neutrino_oppo_nue_flux', 'neutrino_oppo_numu_flux',
                     'weighted_aeff', 'pid', 'dunkman_L5',
                     'linear_fit_MaCCQE', 'quad_fit_MaCCQE',
                     'linear_fit_MaCCRES', 'quad_fit_MaCCRES']
        # to allocate empty arrays on GPU
        empty = ['prob_e', 'prob_mu', 'weight_trck', 'weight_cscd']
        if self.error_method == 'sumw2':
            empty += ['sumw2_trck', 'sumw2_cscd']

        # list of flav_ints to use and corresponding number used in several parts of the code
        self.flavs = ['nue_cc', 'numu_cc', 'nutau_cc', 'nue_nc', 'numu_nc',
                      'nutau_nc', 'nuebar_cc', 'numubar_cc', 'nutaubar_cc',
                      'nuebar_nc', 'numubar_nc', 'nutaubar_nc']

=======
        variables = ['true_energy',
                        'true_coszen',
                        'reco_energy',
                        'reco_coszen',
                        'neutrino_nue_flux',
                        'neutrino_numu_flux',
                        'neutrino_oppo_nue_flux',
                        'neutrino_oppo_numu_flux',
                        'weighted_aeff',
                        'pid',
                        'dunkman_L5',
                        'linear_fit_MaCCQE',
                        'quad_fit_MaCCQE',
                        'linear_fit_MaCCRES',
                        'quad_fit_MaCCRES',
                    ]
        # allocate empty arrays (filled with 1s) on GPU
        empty = ['prob_e',
                    'prob_mu',
                    'weight_trck',
                    'weight_cscd',
                    'scaled_nue_flux',
                    'scaled_numu_flux',
                    'scaled_nue_flux_shape',
                    'scaled_numu_flux_shape'
                ]

        if self.error_method in ['sumw2', 'fixed_sumw2']:
            empty += ['sumw2_trck',
                        'sumw2_cscd'
                    ]

        # list of flav_ints to use and corresponding number used in several parts of the code
        self.flavs = ['nue_cc',
                        'numu_cc',
                        'nutau_cc',
                        'nue_nc',
                        'numu_nc',
                        'nutau_nc',
                        'nuebar_cc',
                        'numubar_cc',
                        'nutaubar_cc',
                        'nuebar_nc',
                        'numubar_nc',
                        'nutaubar_nc'
                    ]

        # corrwsponding numbers for the flavours defined above, needed bi Prob3
>>>>>>> 04e65ce7
        kFlavs = [0, 1, 2] * 4
        kNuBars = [1] *6 + [-1] * 6

        # only keep events using bdt_score > bdt_cut
        #for flav, kFlav, kNuBar in zip(self.flavs, kFlavs, kNuBars):
        #    for key in evts[flav].keys():
        #        print keyy
        #    l5_bdt_score = evts[flav]['dunkman_L5'].astype(FTYPE)
        #    cut = l5_bdt_score >= bdt_cut
        #    for var in variables:
        #        try:
        #            evts[flav][var] = evts[flav][var][cut]
        #        except KeyError:
        #            evts[flav][var] = np.ones_like(evts[flav]['true_energy'])

        logging.info('read in events and copy to GPU')
        start_t = time.time()
        # setup all arrays that need to be put on GPU
        self.events_dict = {}
        for flav, kFlav, kNuBar in zip(self.flavs, kFlavs, kNuBars):
            self.events_dict[flav] = {}
            # neutrinos: 1, anti-neutrinos: -1 
            self.events_dict[flav]['kNuBar'] = kNuBar
            # electron: 0, muon: 1, tau: 2
            self.events_dict[flav]['kFlav'] = kFlav
            # host arrays
            self.events_dict[flav]['host'] = {}
            for var in variables:
                try:
                    self.events_dict[flav]['host'][var] = evts[flav][var].astype(FTYPE)
                except KeyError:
                    self.events_dict[flav]['host'][var] = np.ones_like(evts[flav]['true_energy']).astype(FTYPE)
            self.events_dict[flav]['n_evts'] = np.uint32(len(self.events_dict[flav]['host'][variables[0]]))
            #select even 50%
            #self.events_dict[flav]['host']['weighted_aeff'][::2] = 0
            #select odd 50%
            #self.events_dict[flav]['host']['weighted_aeff'][1::2] = 0
            #every 10th event only
            #cut = np.zeros_like(self.events_dict[flav]['host']['weighted_aeff'])
            #cut[9::10] = 1
            #self.events_dict[flav]['host']['weighted_aeff']*=cut
            for var in empty:
                if self.params.no_nc_osc and ( (flav in ['nue_nc', 'nuebar_nc'] and var == 'prob_e') or \
                        (flav in ['numu_nc', 'numubar_nc'] and var == 'prob_mu') ):
                    # in case of not oscillating NC events, we can set the probabilities of nue->nue and numu->numu at 1, and nutau->nutau at 0
                    self.events_dict[flav]['host'][var] = np.ones(self.events_dict[flav]['n_evts'], dtype=FTYPE)
                else:
                    self.events_dict[flav]['host'][var] = np.zeros(self.events_dict[flav]['n_evts'], dtype=FTYPE)
            # calulate layers (every particle crosses a number of layers in the earth with different densities, and for a given length
            # these depend only on the earth model (PREM) and the true coszen of an event. Therefore we can calculate these for once and are done
            self.events_dict[flav]['host']['numLayers'], \
                self.events_dict[flav]['host']['densityInLayer'], \
                self.events_dict[flav]['host']['distanceInLayer'] = \
                self.osc.calc_Layers(self.events_dict[flav]['host']['true_coszen'])
        end_t = time.time()
        logging.debug('layers done in %.4f ms'%((end_t - start_t) * 1000))

        # copy arrays to GPU
        start_t = time.time()
        for flav in self.flavs:
            self.events_dict[flav]['device'] = {}
            for key, val in self.events_dict[flav]['host'].items():
                self.events_dict[flav]['device'][key] = cuda.mem_alloc(val.nbytes)
                cuda.memcpy_htod(self.events_dict[flav]['device'][key], val)
        end_t = time.time()
        logging.debug('copy done in %.4f ms'%((end_t - start_t) * 1000))

        # apply raw reco sys
        self.apply_reco()


    def apply_reco(self):
        ''' applying raw reco systematics (to use as inputs to polyfit stage) '''
        for flav in self.flavs:
            # apply energy reco sys
            f = self.params.reco_e_res_raw.value.m_as('dimensionless')
            g = self.params.reco_e_scale_raw.value.m_as('dimensionless')
            self.events_dict[flav]['host']['reco_energy'] = \
                (g * ((1.-f) * self.events_dict[flav]['host']['true_energy'] + \
                f * self.events_dict[flav]['host']['reco_energy'])).astype(FTYPE)

            # apply coszen reco sys
            f = self.params.reco_cz_res_raw.value.m_as('dimensionless')
            self.events_dict[flav]['host']['reco_coszen'] = \
                ((1.-f) * self.events_dict[flav]['host']['true_coszen'] + \
                f * self.events_dict[flav]['host']['reco_coszen']).astype(FTYPE)
            # make sure everything is within -1 <= coszen <= 1, otherwise reflect
            while np.any(self.events_dict[flav]['host']['reco_coszen']<-1) or \
                np.any(self.events_dict[flav]['host']['reco_coszen']>1):
                self.events_dict[flav]['host']['reco_coszen'][self.events_dict[flav]['host']['reco_coszen']>1] = \
                    2-self.events_dict[flav]['host']['reco_coszen'][self.events_dict[flav]['host']['reco_coszen']>1]
                self.events_dict[flav]['host']['reco_coszen'][self.events_dict[flav]['host']['reco_coszen']<-1] = \
                    -2-self.events_dict[flav]['host']['reco_coszen'][self.events_dict[flav]['host']['reco_coszen']<-1]

            self.update_device_arrays(flav, 'reco_energy')
            self.update_device_arrays(flav, 'reco_coszen')


    def update_device_arrays(self, flav, var):
        ''' helper function to update device arrays '''
        self.events_dict[flav]['device'][var].free()
        self.events_dict[flav]['device'][var] = cuda.mem_alloc(self.events_dict[flav]['host'][var].nbytes)
        cuda.memcpy_htod(self.events_dict[flav]['device'][var], self.events_dict[flav]['host'][var])
        
    def get_device_arrays(self):
        ''' Copy back a dictionary with event by event information'''
        return_events = {}
        variables = ['true_energy', 'true_coszen', 'reco_energy', 'reco_coszen',
                        'weight_trck', 'weight_cscd']
        for flav in self.flavs:
            return_events[flav] = {}
            for var in variables:
                buff = np.ones(self.events_dict[flav]['n_evts'])
                cuda.memcpy_dtoh(buff, self.events_dict[flav]['device'][var])
                return_events[flav][var] = buff
        return return_events

    def sum_array(self, x, n_evts):
        '''
        helper function to compute the sum over a device array
        '''
	out = np.array([0.]).astype(FTYPE)
        d_out = cuda.mem_alloc(out.nbytes)
        cuda.memcpy_htod(d_out, out)
	self.weight.calc_sum(n_evts, x, d_out)
	cuda.memcpy_dtoh(out, d_out)
	return out[0]


    def _compute_outputs(self, inputs=None):
        logging.info('retreive weighted histo')
        # get hash to decide wether expensive stuff needs to be recalculated 
        osc_hash = hash_obj(normQuant([self.params[name].value for name in self.osc_params]))
        weight_hash = hash_obj(normQuant([self.params[name].value for name in self.weight_params]))
        recalc_osc = not (osc_hash == self.osc_hash)
        recalc_weight = True

        if recalc_weight:
            livetime = self.params.livetime.value.m_as('seconds')
            pid_bound = self.params.pid_bound.value.m_as('dimensionless')
            pid_remove = self.params.pid_remove.value.m_as('dimensionless')
            aeff_scale = self.params.aeff_scale.value.m_as('dimensionless')
            nue_numu_ratio = self.params.nue_numu_ratio.value.m_as('dimensionless')
            nu_nubar_ratio = self.params.nu_nubar_ratio.value.m_as('dimensionless')
            delta_index = self.params.delta_index.value.m_as('dimensionless')
            Barr_uphor_ratio = self.params.Barr_uphor_ratio.value.m_as('dimensionless')
            Barr_nu_nubar_ratio = self.params.Barr_nu_nubar_ratio.value.m_as('dimensionless')
            Genie_Ma_QE = self.params.Genie_Ma_QE.value.m_as('dimensionless')
            Genie_Ma_RES = self.params.Genie_Ma_RES.value.m_as('dimensionless')

        if recalc_osc:
            theta12 = self.params.theta12.value.m_as('rad')
            theta13 = self.params.theta13.value.m_as('rad')
            theta23 = self.params.theta23.value.m_as('rad')
            deltam21 = self.params.deltam21.value.m_as('eV**2')
            deltam31 = self.params.deltam31.value.m_as('eV**2')
            deltacp = self.params.deltacp.value.m_as('rad')
            self.osc.update_MNS(theta12, theta13, theta23, deltam21, deltam31, deltacp)

        tot = 0
        start_t = time.time()
        for flav in self.flavs:

            # calculate osc probs
            if recalc_osc:
                if not (self.params.no_nc_osc.value and flav.endswith('_nc')):
                    self.osc.calc_probs(self.events_dict[flav]['kNuBar'], self.events_dict[flav]['kFlav'],
                                    self.events_dict[flav]['n_evts'], **self.events_dict[flav]['device'])

            # calculate weights
            if recalc_weight:
                self.weight.calc_flux(self.events_dict[flav]['n_evts'],
                                    nue_numu_ratio=nue_numu_ratio, 
                                    nu_nubar_ratio=nu_nubar_ratio, kNuBar=self.events_dict[flav]['kNuBar'],
                                    delta_index=delta_index,
                                    Barr_uphor_ratio=Barr_uphor_ratio, Barr_nu_nubar_ratio=Barr_nu_nubar_ratio,
                                    **self.events_dict[flav]['device'])

                # calculate global scales for flux normalizations
                #nue_flux_norm_n = self.sum_array(self.events_dict[flav]['device']['scaled_nue_flux'], self.events_dict[flav]['n_evts'])
                #nue_flux_norm_d = self.sum_array(self.events_dict[flav]['device']['scaled_nue_flux_shape'], self.events_dict[flav]['n_evts'])
                #nue_flux_norm = nue_flux_norm_n / nue_flux_norm_d
                nue_flux_norm = 1.
                #numu_flux_norm_n = self.sum_array(self.events_dict[flav]['device']['scaled_numu_flux'], self.events_dict[flav]['n_evts'])
                #numu_flux_norm_d = self.sum_array(self.events_dict[flav]['device']['scaled_numu_flux_shape'], self.events_dict[flav]['n_evts'])
                #numu_flux_norm = numu_flux_norm_n / numu_flux_norm_d
                numu_flux_norm = 1.

                self.weight.calc_weight(self.events_dict[flav]['n_evts'], livetime=livetime,
                                    pid_bound=pid_bound, pid_remove=pid_remove,
                                    nue_flux_norm=nue_flux_norm, numu_flux_norm=numu_flux_norm,
                                    aeff_scale=aeff_scale, kNuBar=self.events_dict[flav]['kNuBar'],
                                    Genie_Ma_QE=Genie_Ma_QE, Genie_Ma_RES=Genie_Ma_RES,
                                    **self.events_dict[flav]['device'])


                if self.error_method in ['sumw2', 'fixed_sumw2']:
                    self.weight.calc_sumw2(self.events_dict[flav]['n_evts'], **self.events_dict[flav]['device'])

            tot += self.events_dict[flav]['n_evts']
        end_t = time.time()
        logging.debug('GPU calc done in %.4f ms for %s events'%(((end_t - start_t) * 1000),tot))

        if recalc_osc or recalc_weight:
            start_t = time.time()
            # histogram events and download fromm GPU, if either weights or osc changed
            for flav in self.flavs:
                self.events_dict[flav]['hist_cscd'] = self.histogrammer.get_hist(self.events_dict[flav]['n_evts'],
                                                                        self.events_dict[flav]['device'][self.bin_names[0]],
                                                                        self.events_dict[flav]['device'][self.bin_names[1]],
                                                                        self.events_dict[flav]['device']['weight_cscd'])

                self.events_dict[flav]['hist_trck'] = self.histogrammer.get_hist(self.events_dict[flav]['n_evts'],
                                                                        self.events_dict[flav]['device'][self.bin_names[0]],
                                                                        self.events_dict[flav]['device'][self.bin_names[1]],
                                                                        self.events_dict[flav]['device']['weight_trck'])

                if self.error_method in ['sumw2', 'fixed_sumw2']:
                    self.events_dict[flav]['sumw2_cscd'] = self.histogrammer.get_hist(self.events_dict[flav]['n_evts'],
                                                                            self.events_dict[flav]['device'][self.bin_names[0]],
                                                                            self.events_dict[flav]['device'][self.bin_names[1]],
                                                                            self.events_dict[flav]['device']['sumw2_cscd'])

                    self.events_dict[flav]['sumw2_trck'] = self.histogrammer.get_hist(self.events_dict[flav]['n_evts'],
                                                                            self.events_dict[flav]['device'][self.bin_names[0]],
                                                                            self.events_dict[flav]['device'][self.bin_names[1]],
                                                                            self.events_dict[flav]['device']['sumw2_trck'])
            end_t = time.time()
            logging.debug('GPU hist done in %.4f ms for %s events'%(((end_t - start_t) * 1000),tot))

        
        # set new hash
        self.osc_hash = osc_hash
        self.weight_hash = weight_hash

        # apply scales, add up all cscds and tracks
        for i,flav in enumerate(self.flavs):
            #if 'nutau' in flav:
            if flav in ['nutau_cc','nutaubar_cc']:
                f = self.params.nutau_cc_norm.value.m_as('dimensionless')
            elif flav.endswith('_nc'):
                f = self.params.nu_nc_norm.value.m_as('dimensionless')
            else:
                f = 1.0

            # add up all cscd and trck events
            if i == 0:
                hist_cscd = np.copy(self.events_dict[flav]['hist_cscd']) * f
                hist_trck = np.copy(self.events_dict[flav]['hist_trck']) * f
                if self.error_method in ['sumw2', 'fixed_sumw2']:
                    sumw2_cscd = np.copy(self.events_dict[flav]['sumw2_cscd']) * f * f
                    sumw2_trck = np.copy(self.events_dict[flav]['sumw2_trck']) * f * f
            else:
                hist_cscd += self.events_dict[flav]['hist_cscd'] * f
                hist_trck += self.events_dict[flav]['hist_trck'] * f
                if self.error_method in ['sumw2', 'fixed_sumw2']:
                    sumw2_cscd += self.events_dict[flav]['sumw2_cscd'] * f * f
                    sumw2_trck += self.events_dict[flav]['sumw2_trck'] * f * f

        maps = []
        # pack everything in final PISA MapSet
        if self.error_method == 'sumw2':
            maps.append(Map(name='cscd', hist=hist_cscd, error_hist=np.sqrt(sumw2_cscd), binning=self.output_binning))
            maps.append(Map(name='trck', hist=hist_trck, error_hist=np.sqrt(sumw2_trck), binning=self.output_binning))
        elif self.error_method == 'fixed_sumw2':
            if self.fixed_error == None:
                self.fixed_error = {}
                self.fixed_error['cscd'] = np.sqrt(sumw2_cscd)
                self.fixed_error['trck'] = np.sqrt(sumw2_trck)
            maps.append(Map(name='cscd', hist=hist_cscd, error_hist=self.fixed_error['cscd'], binning=self.output_binning))
            maps.append(Map(name='trck', hist=hist_trck, error_hist=self.fixed_error['trck'], binning=self.output_binning))
        else:
            maps.append(Map(name='cscd', hist=hist_cscd, binning=self.output_binning))
            maps.append(Map(name='trck', hist=hist_trck, binning=self.output_binning))

        return MapSet(maps,name='gpu_mc')<|MERGE_RESOLUTION|>--- conflicted
+++ resolved
@@ -164,16 +164,6 @@
         self.osc_hash = None
         self.weight_hash = None
 
-<<<<<<< HEAD
-        osc_params_subset = []
-        for param in self.params:
-            if param.name in self.osc_params:
-                osc_params_subset.append(param)
-        osc_params_subset = ParamSet(osc_params_subset)
-        self.osc = prob3gpu(params=osc_params_subset, 
-                            input_binning=None, 
-                            output_binning=None)
-=======
         # reset fixed errors
         self.fixed_error = None
 
@@ -192,7 +182,6 @@
                             YeI,
                             YeO,
                             YeM)
->>>>>>> 04e65ce7
 
         # Weight calculator
         self.weight = GPUweight()
@@ -222,24 +211,6 @@
         bdt_cut = self.params.bdt_cut.value.m_as('dimensionless')
 
         # Load and copy events
-<<<<<<< HEAD
-        variables = ['true_energy', 'true_coszen', 'reco_energy', 'reco_coszen',
-                     'neutrino_nue_flux', 'neutrino_numu_flux',
-                     'neutrino_oppo_nue_flux', 'neutrino_oppo_numu_flux',
-                     'weighted_aeff', 'pid', 'dunkman_L5',
-                     'linear_fit_MaCCQE', 'quad_fit_MaCCQE',
-                     'linear_fit_MaCCRES', 'quad_fit_MaCCRES']
-        # to allocate empty arrays on GPU
-        empty = ['prob_e', 'prob_mu', 'weight_trck', 'weight_cscd']
-        if self.error_method == 'sumw2':
-            empty += ['sumw2_trck', 'sumw2_cscd']
-
-        # list of flav_ints to use and corresponding number used in several parts of the code
-        self.flavs = ['nue_cc', 'numu_cc', 'nutau_cc', 'nue_nc', 'numu_nc',
-                      'nutau_nc', 'nuebar_cc', 'numubar_cc', 'nutaubar_cc',
-                      'nuebar_nc', 'numubar_nc', 'nutaubar_nc']
-
-=======
         variables = ['true_energy',
                         'true_coszen',
                         'reco_energy',
@@ -288,7 +259,6 @@
                     ]
 
         # corrwsponding numbers for the flavours defined above, needed bi Prob3
->>>>>>> 04e65ce7
         kFlavs = [0, 1, 2] * 4
         kNuBars = [1] *6 + [-1] * 6
 
