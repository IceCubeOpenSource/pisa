"""
The purpose of this stage is to reweight an event sample to include effects of
oscillation and various systematics.

This service in particular is intended to follow a `data` service which takes
advantage of the Data object being passed as a sideband in the Stage.

"""


from collections import OrderedDict
from copy import deepcopy

from scipy.interpolate import interp1d

import numpy as np
import pint

from pisa import FTYPE
from pisa import ureg
from pisa.core.events import Data
from pisa.core.map import Map, MapSet
from pisa.core.param import ParamSet
from pisa.core.stage import Stage
from pisa.utils.flavInt import ALL_NUFLAVINTS
from pisa.utils.flavInt import NuFlavInt, NuFlavIntGroup
from pisa.utils.flux_weights import load_2D_table, calculate_flux_weights
from pisa.utils.format import text2tex
from pisa.utils.hash import hash_obj
from pisa.utils.log import logging
from pisa.utils.profiler import profile
from pisa.utils.resources import open_resource


__all__ = ['weight']


class weight(Stage):
    """mc service to reweight an event sample taking into account atmospheric
    fluxes, neutrino oscillations and various other systematics.

    Parameters
    ----------
    params: ParamSet of sequence with which to instantiate a ParamSet
        Parameters which set everything besides the binning

        Parameters required by this service are
            * livetime : ureg.Quantity
                Desired lifetime.

            * Cross-section related parameters:
                - nu_diff_DIS
                - nu_diff_norm
                - nubar_diff_DIS
                - nubar_diff_norm
                - hadron_DIS

            * Flux related parameters:
                For more information see `$PISA/pisa/stages/flux/honda.py`
                - flux_reweight : bool
                    Flag to specifiy whether to reweight the flux.
                - flux_file
                - atm_delta_index
                - nue_numu_ratio
                - nu_nubar_ratio
                - norm_numu
                - norm_nutau
                - norm_nc
                - cache_flux : bool
                    Flag to specifiy whether to cache the flux values if
                    calculated inside this service to a file specified
                    by `disk_cache`.

            * Oscillation related parameters:
                For more information see `$PISA/pisa/stage/osc/prob3gpu.py`
                - oscillate : bool
                    Flag to specifiy whether to include the effects of neutrino
                    oscillation. `flux_reweight` option must be set to "True"
                    for oscillations reweighting.
                - earth_model
                - YeI
                - YeM
                - YeO
                - detector_depth
                - prop_height
                - deltacp
                - deltam21
                - deltam31
                - theta12
                - theta13
                - theta23
                - no_nc_osc : bool
                    Flag to turn off oscillations for the neutral current
                    interactions.
                - true_e_scale

    input_names : string
        Specifies the string representation of the NuFlavIntGroup(s) that
        belong in the Data object passed to this service.

    output_binning : MultiDimBinning or convertible thereto
        The binning desired for the output maps.

    output_names : string
        Specifies the string representation of the NuFlavIntGroup(s) which will
        be produced as an output.

    output_events : bool
        Flag to specify whether the service output returns a MapSet
        or the full information about each event

    error_method : None, bool, or string
        If None, False, or empty string, the stage does not compute errors for
        the transforms and does not apply any (additional) error to produce its
        outputs. (If the inputs already have errors, these are propagated.)

    debug_mode : None, bool, or string
        If None, False, or empty string, the stage runs normally.
        Otherwise, the stage runs in debug mode. This disables caching (forcing
        recomputation of any nominal transforms, transforms, and outputs).

    transforms_cache_depth
    outputs_cache_depth : int >= 0

    """
    def __init__(self, params, output_binning, input_names, output_names,
                 output_events=True, error_method=None, debug_mode=None,
                 disk_cache=None, memcache_deepcopy=True,
                 outputs_cache_depth=20):
        self.sample_hash = None
        """Hash of input event sample."""
        self.weight_hash = None
        """Hash of reweighted event sample."""
        self.xsec_hash = None
        """Hash of reweighted xsec values."""
        self.flux_cache_hash = None
        """Hash of cached flux values."""
        self.flux_hash = None
        """Hash of reweighted flux values."""
        self.osc_hash = None
        """Hash of reweighted osc flux values."""

        self.weight_params = (
            'kde_hist',
            'livetime',
        )

        self.nu_params = (
            'oscillate',
            'flux_reweight',
            'cache_flux'
        )

        self.xsec_params = (
            'nu_diff_DIS',
            'nu_diff_norm',
            'nubar_diff_DIS',
            'nubar_diff_norm',
            'hadron_DIS'
        )

        self.flux_params = (
            'flux_file',
            'atm_delta_index',
            'nu_nubar_ratio',
            'nue_numu_ratio',
            'norm_numu',
            'norm_nutau',
            'norm_nc'
        )

        self.osc_params = (
            'earth_model',
            'YeI',
            'YeO',
            'YeM',
            'detector_depth',
            'prop_height',
            'theta12',
            'theta13',
            'theta23',
            'deltam21',
            'deltam31',
            'deltacp',
            'no_nc_osc',
            'true_e_scale'
        )

        self.atm_muon_params = (
            'atm_muon_scale',
            'delta_gamma_mu_file',
            'delta_gamma_mu_spline_kind',
            'delta_gamma_mu_variable',
            'delta_gamma_mu'
        )

        self.noise_params = (
            'norm_noise',
        )

        expected_params = self.weight_params
        if ('all_nu' in input_names) or ('neutrinos' in input_names):
            # Allows muons to be passed through this stage on a CPU machine
            expected_params += self.nu_params
            expected_params += self.xsec_params
            expected_params += self.flux_params
            expected_params += self.osc_params
        if 'muons' in input_names:
            expected_params += self.atm_muon_params
        if 'noise' in input_names:
            expected_params += self.noise_params

        self.neutrinos = False
        self.muons = False
        self.noise = False

        input_names = input_names.replace(' ', '').split(',')
        clean_innames = []
        for name in input_names:
            if 'muons' in name:
                clean_innames.append(name)
            elif 'noise' in name:
                clean_innames.append(name)
            elif 'all_nu' in name:
                clean_innames = [str(NuFlavIntGroup(f))
                                 for f in ALL_NUFLAVINTS]
            else:
                clean_innames.append(str(NuFlavIntGroup(name)))

        output_names = output_names.replace(' ', '').split(',')
        clean_outnames = []
        self._output_nu_groups = []
        for name in output_names:
            if 'muons' in name:
                self.muons = True
                clean_outnames.append(name)
            elif 'noise' in name:
                self.noise = True
                clean_outnames.append(name)
            elif 'all_nu' in name:
                self.neutrinos = True
                self._output_nu_groups = \
                    [NuFlavIntGroup(f) for f in ALL_NUFLAVINTS]
            else:
                self.neutrinos = True
                self._output_nu_groups.append(NuFlavIntGroup(name))

        if self.neutrinos:
            clean_outnames += [str(f) for f in self._output_nu_groups]

        if not isinstance(output_events, bool):
            raise AssertionError(
                'output_events must be of type bool, instead it is supplied '
                'with type {0}'.format(type(output_events))
            )
        if output_events:
            output_binning = None
        self.output_events = output_events

        super(self.__class__, self).__init__(
            use_transforms=False,
            params=params,
            expected_params=expected_params,
            input_names=clean_innames,
            output_names=clean_outnames,
            error_method=error_method,
            debug_mode=debug_mode,
            disk_cache=disk_cache,
            memcache_deepcopy=memcache_deepcopy,
            outputs_cache_depth=outputs_cache_depth,
            output_binning=output_binning
        )

        if self.params['kde_hist'].value:
            raise ValueError(
                'The KDE option is currently not working properly. Please '
                'disable this in your configuration file by setting kde_hist '
                'to False.'
            )
            if self.output_events:
                logging.warn(
                    'Warning - You have selected to apply KDE smoothing to '
                    'the output histograms but have also selected that the '
                    'output is an Events object rather than a MapSet (where '
                    'the histograms would live.'
                )
            else:
                from pisa.utils.kde_hist import kde_histogramdd
                self.kde_histogramdd = kde_histogramdd

        if self.muons:
            self.prim_unc_spline = self.make_prim_unc_spline()

        self.include_attrs_for_hashes('sample_hash')

    @profile
    def _compute_outputs(self, inputs=None):
        """Compute histograms for output channels."""
        logging.debug('Entering weight._compute_outputs')
        if not isinstance(inputs, Data):
            raise AssertionError('inputs is not a Data object, instead is '
                                 'type {0}'.format(type(inputs)))
<<<<<<< HEAD
        self.sample_hash = deepcopy(inputs.metadata['sample_hash'])
        logging.trace('{0} weight sample_hash = '
                      '{1}'.format(inputs.metadata['name'], self.sample_hash))
        logging.trace('{0} weight weight_hash = '
                      '{1}'.format(inputs.metadata['name'], self.weight_hash))
        self._data = inputs
        self.reweight()

        if self.output_events:
=======
        self._data = deepcopy(inputs)

        # TODO(shivesh): muons + noise reweighting
        if self.neutrinos:
            # XSec reweighting
            xsec_weights = self.compute_xsec_weights()
            for fig in self._data.iterkeys():
                self._data[fig]['pisa_weight'] *= xsec_weights[fig]

            # Flux reweighting
            flux_weights = self.compute_flux_weights(attach_units=True)
            if not self.params['oscillate'].value:

                # No oscillations
                for fig in self._data.iterkeys():
                    flav_pdg = NuFlavInt(fig).flav.code
                    pisa_weight = self._data[fig]['pisa_weight']
                    if flav_pdg == 12:
                        pisa_weight *= flux_weights[fig]['nue_flux']
                    elif flav_pdg == 14:
                        pisa_weight *= flux_weights[fig]['numu_flux']
                    elif flav_pdg == -12:
                        pisa_weight *= flux_weights[fig]['nuebar_flux']
                    elif flav_pdg == -14:
                        pisa_weight *= flux_weights[fig]['numubar_flux']
                    elif abs(flav_pdg) == 16:
                        # attach units of flux from nue
                        pisa_weight *= 0. * flux_weights[fig]['nue_flux'].u
            else:
                # Oscillations
                osc_weights = self.compute_osc_weights(flux_weights)
                for fig in self._data.iterkeys():
                    self._data[fig]['pisa_weight'] *= osc_weights[fig]

            # Livetime reweighting
            livetime = self.params['livetime'].value
            for fig in self._data.iterkeys():
                self._data[fig]['pisa_weight'] *= livetime
                self._data[fig]['pisa_weight'].ito('dimensionless')

        if self.muons:
            # Livetime reweighting
            livetime = self.params['livetime'].value
            self._data.muons['pisa_weight'] *= livetime
            self._data.muons['pisa_weight'].ito('dimensionless')
            # Scaling
            atm_muon_scale = self.params['atm_muon_scale'].value
            self._data.muons['pisa_weight'] *= atm_muon_scale
            # Primary CR systematic
            cr_rw_scale = self.params['delta_gamma_mu'].value
            rw_variable = self.params['delta_gamma_mu_variable'].value
            rw_array = self.prim_unc_spline(self._data.muons[rw_variable])
            # Reweighting term is positive-only by construction, so normalise
            # it by shifting the whole array down by a normalisation factor
            norm = sum(rw_array)/len(rw_array)
            cr_rw_array = rw_array-norm
            self._data.muons['pisa_weight'] *= (1+cr_rw_scale*cr_rw_array)

        self._data.metadata['params_hash'] = self.params.values_hash
        self._data.update_hash()
        self.sample_hash = self._data.hash

        if self.params['output_events_mc'].value:
>>>>>>> da1a898f
            return self._data

        outputs = []
        if self.neutrinos:
            trans_nu_data = self._data.transform_groups(
                self._output_nu_groups
            )
            for fig in trans_nu_data.iterkeys():
                if self.params['kde_hist'].value:
                    coszen_name = None
                    for bin_name in self.output_binning.names:
                        if 'coszen' in bin_name:
                            coszen_name = bin_name
                    if coszen_name is None:
                        raise ValueError("Did not find coszen in binning. KDE "
                                         "will not work correctly.")
                    kde_hist = self.kde_histogramdd(
                        sample=np.array([
                            trans_nu_data[bin_name] for bin_name in
                            self.output_binning.names]).T,
                        binning=self.output_binning,
                        weights=trans_nu_data['pisa_weight'],
                        coszen_name=coszen_name,
                        use_cuda=False,
                        bw_method='silverman',
                        alpha=0.3,
                        oversample=10,
                        coszen_reflection=0.5,
                        adaptive=True
                    )
                    outputs.append(
                        Map(
                            name=fig,
                            hist=kde_hist,
                            error_hist=np.sqrt(kde_hist),
                            binning=self.output_binning,
                            tex=text2tex(fig)
                        )
                    )
                else:
                    outputs.append(
                        trans_nu_data.histogram(
                            kinds=fig,
                            binning=self.output_binning,
                            weights_col='pisa_weight',
                            errors=True,
                            name=str(NuFlavIntGroup(fig)),
                        )
                    )

        if self.muons:
            if self.params['kde_hist'].value:
                for bin_name in self.output_binning.names:
                    if 'coszen' in bin_name:
                        coszen_name = bin_name
                kde_hist = self.kde_histogramdd(
                    sample=np.array([
                        self._data['muons'][bin_name] for bin_name in \
                        self.output_binning.names]).T,
                    binning=self.output_binning,
                    weights=self._data['muons']['pisa_weight'],
                    coszen_name=coszen_name,
                    use_cuda=False,
                    bw_method='silverman',
                    alpha=0.3,
                    oversample=10,
                    coszen_reflection=0.5,
                    adaptive=True
                )
                outputs.append(
                    Map(
                        name='muons',
                        hist=kde_hist,
                        error_hist=np.sqrt(kde_hist),
                        binning=self.output_binning,
                        tex=text2tex('muons')
                    )
                )
            else:
                outputs.append(
                    self._data.histogram(
                        kinds='muons',
                        binning=self.output_binning,
                        weights_col='pisa_weight',
                        errors=True,
                        name='muons',
                        tex=text2tex('muons')
                    )
                )

        if self.noise:
            if self.params['kde_hist'].value:
                for bin_name in self.output_binning.names:
                    if 'coszen' in bin_name:
                        coszen_name = bin_name
                kde_hist = self.kde_histogramdd(
                    sample=np.array([
                        self._data['noise'][bin_name] for bin_name in \
                        self.output_binning.names]).T,
                    binning=self.output_binning,
                    weights=self._data['noise']['pisa_weight'],
                    coszen_name=coszen_name,
                    use_cuda=False,
                    bw_method='silverman',
                    alpha=0.3,
                    oversample=10,
                    coszen_reflection=0.5,
                    adaptive=True
                )
                outputs.append(
                    Map(
                        name='noise',
                        hist=kde_hist,
                        error_hist=np.sqrt(kde_hist),
                        binning=self.output_binning,
                        tex=text2tex('noise')
                    )
                )
            else:
                outputs.append(
                    self._data.histogram(
                        kinds='noise',
                        binning=self.output_binning,
                        weights_col='pisa_weight',
                        errors=True,
                        name='noise',
                        tex=text2tex('noise')
                    )
                )

        return MapSet(maps=outputs, name=self._data.metadata['name'])

    def reweight(self):
        """Main rewighting function."""
        this_hash = hash_obj(
            [self.sample_hash, self.params.values_hash],
            full_hash = self.full_hash
        )
        if this_hash == self.weight_hash:
            return

        if self.neutrinos:
            for fig in self._data.iterkeys():
                self._data[fig]['weight_weight'] = \
                    deepcopy(self._data[fig]['sample_weight'])

            # XSec reweighting
            xsec_weights = self.compute_xsec_weights()
            for fig in self._data.iterkeys():
                self._data[fig]['weight_weight'] *= xsec_weights[fig]

            # Flux reweighting
            if not self.params['flux_reweight'].value and \
               self.params['oscillate'].value:
                raise AssertionError(
                    '`oscillate` flag is set to "True" when `flux_reweight` '
                    'flag is set to "False". Oscillations reweighting requires '
                    'the `flux_reweight` flag to be set to "True".'
                )
            if self.params['flux_reweight'].value:
                flux_weights = self.compute_flux_weights(attach_units=True)
                if not self.params['oscillate'].value:
                    # No oscillations
                    for fig in self._data.iterkeys():
                        flav_pdg = NuFlavInt(fig).flavCode()
                        p_reweight = self._data[fig]['weight_weight']
                        if flav_pdg == 12:
                            p_reweight *= flux_weights[fig]['nue_flux']
                        elif flav_pdg == 14:
                            p_reweight *= flux_weights[fig]['numu_flux']
                        elif flav_pdg == -12:
                            p_reweight *= flux_weights[fig]['nuebar_flux']
                        elif flav_pdg == -14:
                            p_reweight *= flux_weights[fig]['numubar_flux']
                        elif abs(flav_pdg) == 16:
                            # attach units of flux from nue
                            p_reweight *= 0. * flux_weights[fig]['nue_flux'].u
                else:
                    # Oscillations
                    osc_weights = self.compute_osc_weights(flux_weights)
                    for fig in self._data.iterkeys():
                        self._data[fig]['weight_weight'] *= osc_weights[fig]

            # Livetime reweighting
            livetime = self.params['livetime'].value
            for fig in self._data.iterkeys():
                logging.debug(
                    'Rate for {0} = '.format(fig).ljust(25) +
                    r'{0:.3f}{1:~}'.format(
                        np.sum(self._data[fig]['weight_weight'].m_as('mHz')),
                        ureg('mHz')
                    ).rjust(6)
                )
                self._data[fig]['weight_weight'] *= livetime
                self._data[fig]['weight_weight'].ito('dimensionless')

            for fig in self._data.iterkeys():
                self._data[fig]['pisa_weight'] = \
                    deepcopy(self._data[fig]['weight_weight'])

        if self.muons:
            self._data.muons['weight_weight'] = \
                deepcopy(self._data.muons['sample_weight'])

            # Livetime reweighting
            livetime = self.params['livetime'].value
            self._data.muons['weight_weight'] *= livetime
            self._data.muons['weight_weight'].ito('dimensionless')

            # Scaling
            atm_muon_scale = self.params['atm_muon_scale'].value
            self._data.muons['weight_weight'] *= atm_muon_scale

            # Primary CR systematic
            cr_rw_scale = self.params['delta_gamma_mu'].value
            rw_variable = self.params['delta_gamma_mu_variable'].value
            rw_array = self.prim_unc_spline(self._data.muons[rw_variable])

            # Reweighting term is positive-only by construction, so normalise
            # it by shifting the whole array down by a normalisation factor
            norm = sum(rw_array)/len(rw_array)
            cr_rw_array = rw_array-norm
            self._data.muons['weight_weight'] *= (1+cr_rw_scale*cr_rw_array)

            self._data.muons['pisa_weight'] = \
                deepcopy(self._data.muons['weight_weight'])

        if self.noise:
            # TODO(shivesh): not working properly
            self._data.noise['weight_weight'] = \
                deepcopy(self._data.noise['sample_weight'])

            # Livetime reweighting
            livetime = self.params['livetime'].value
            self._data.noise['weight_weight'] *= livetime
            self._data.noise['weight_weight'].ito('dimensionless')

            # Scaling
            norm_noise = self.params['norm_noise'].value
            self._data.noise['weight_weight'] *= norm_noise

            self._data.noise['pisa_weight'] = \
                deepcopy(self._data.noise['weight_weight'])

        self.weight_hash = this_hash
        self._data.metadata['weight_hash'] = self.weight_hash
        self._data.update_hash()

    def compute_xsec_weights(self):
        """Reweight to take into account xsec systematics."""
        this_hash = hash_obj(
            [self.params[name].value for name in self.xsec_params] +
            [self.sample_hash], full_hash=self.full_hash
        )
        if self.xsec_hash == this_hash:
            return self._xsec_weights

        xsec_weights = self._compute_xsec_weights(
            self._data, ParamSet(p for p in self.params
                                 if p.name in self.xsec_params)
        )

        self.xsec_hash = this_hash
        self._xsec_weights = xsec_weights
        return xsec_weights

    def compute_flux_weights(self, attach_units=False):
        """Neutrino fluxes via `honda` service."""
        this_hash = hash_obj(
            [self.params[name].value for name in self.flux_params] +
            [self.sample_hash], full_hash=self.full_hash
        )
        out_units = ureg('1 / (GeV s m**2 sr)')
        if self.flux_hash == this_hash:
            if attach_units:
                flux_weights = OrderedDict()
                for fig in self._flux_weights.iterkeys():
                    flux_weights[fig] = OrderedDict()
                    for flav in self._flux_weights[fig].iterkeys():
                        flux_weights[fig][flav] = \
                                self._flux_weights[fig][flav]*out_units
                return flux_weights
            else:
                return self._flux_weights

        data_contains_flux = all(
            ['nue_flux' in fig and 'numu_flux' in fig and 'nuebar_flux' in fig
             and 'numubar_flux' in fig for fig in self._data.itervalues()]
        )
        if data_contains_flux:
            logging.info('Loading flux values from data.')
            flux_weights = OrderedDict()
            for fig in self._data.iterkeys():
                d = OrderedDict()
                d['nue_flux'] = self._data[fig]['nue_flux']
                d['numu_flux'] = self._data[fig]['numu_flux']
                d['nuebar_flux'] = self._data[fig]['nuebar_flux']
                d['numubar_flux'] = self._data[fig]['numubar_flux']
                flux_weights[fig] = d
        elif self.params['cache_flux'].value:
            this_cache_hash = hash_obj(
                [self._data.metadata['name'], self._data.metadata['sample'],
                 self._data.metadata['cuts'], self.params['flux_file'].value],
                full_hash=self.full_hash
            )

            if self.flux_cache_hash == this_cache_hash:
                flux_weights = deepcopy(self._cached_fw)
            elif this_cache_hash in self.disk_cache:
                logging.info('Loading flux values from cache.')
                self._cached_fw = self.disk_cache[this_cache_hash]
                flux_weights = deepcopy(self._cached_fw)
                self.flux_cache_hash = this_cache_hash
            else:
                flux_weights = self._compute_flux_weights(
                    self._data, ParamSet(p for p in self.params
                                         if p.name in self.flux_params)
                )
        else:
            flux_weights = self._compute_flux_weights(
                self._data, ParamSet(p for p in self.params
                                     if p.name in self.flux_params)
            )

        if self.params['cache_flux'].value:
            if this_cache_hash not in self.disk_cache:
                logging.info('Caching flux values to disk.')
                self.disk_cache[this_cache_hash] = flux_weights

        # TODO(shivesh): Barr flux systematics
        for fig in flux_weights:
            nue_flux = flux_weights[fig]['nue_flux']
            numu_flux = flux_weights[fig]['numu_flux']
            nuebar_flux = flux_weights[fig]['nuebar_flux']
            numubar_flux = flux_weights[fig]['numubar_flux']

            norm_nc = 1.0
            if 'nc' in fig:
                norm_nc = self.params['norm_nc'].m
            norm_numu = self.params['norm_numu'].m
            atm_index = np.power(
                self._data[fig]['energy'], self.params['atm_delta_index'].m
            )
            nue_flux *= atm_index * norm_nc
            numu_flux *= atm_index * norm_nc * norm_numu
            nuebar_flux *= atm_index * norm_nc
            numubar_flux *= atm_index * norm_nc * norm_numu

            nue_flux, nuebar_flux = self.apply_ratio_scale(
                nue_flux, nuebar_flux, self.params['nu_nubar_ratio'].m
            )
            numu_flux, numubar_flux = self.apply_ratio_scale(
                numu_flux, numubar_flux, self.params['nu_nubar_ratio'].m
            )
            nue_flux, numu_flux = self.apply_ratio_scale(
                nue_flux, numu_flux, self.params['nue_numu_ratio'].m
            )
            nuebar_flux, numubar_flux = self.apply_ratio_scale(
                nuebar_flux, numubar_flux, self.params['nue_numu_ratio'].m
            )

            flux_weights[fig]['nue_flux'] = nue_flux
            flux_weights[fig]['numu_flux'] = numu_flux
            flux_weights[fig]['nuebar_flux'] = nuebar_flux
            flux_weights[fig]['numubar_flux'] = numubar_flux

        self.flux_hash = this_hash
        self._flux_weights = flux_weights
        if attach_units:
            fw_units = OrderedDict()
            for fig in flux_weights.iterkeys():
                fw_units[fig] = OrderedDict()
                for flav in flux_weights[fig].iterkeys():
                    fw_units[fig][flav] = flux_weights[fig][flav]*out_units
            return fw_units
        else:
            return flux_weights

    def compute_osc_weights(self, flux_weights):
        """Neutrino oscillations calculation via Prob3."""
        this_hash = hash_obj(
            [self.params[name].value for name in self.flux_params +
             self.osc_params] + [self.sample_hash], full_hash=self.full_hash
        )
        if self.osc_hash == this_hash:
            return self._osc_weights
        osc_weights = self._compute_osc_weights(
            self._data, ParamSet(p for p in self.params
                                 if p.name in self.osc_params), flux_weights
        )

        for fig in osc_weights:
            if 'tau' in fig:
                osc_weights[fig] *= self.params['norm_nutau'].m

        self.osc_hash = this_hash
        self._osc_weights = osc_weights
        return self._osc_weights

    @staticmethod
    def _compute_xsec_weights(nu_data, params):
        """Reweight to take into account xsec systematics."""
        logging.debug('Reweighting xsec systematics')

        xsec_weights = OrderedDict()
        for fig in nu_data.iterkeys():
            # Differential xsec systematic
            if 'bar' not in fig:
                nu_diff_DIS = params['nu_diff_DIS'].m
                nu_diff_norm = params['nu_diff_norm'].m
            else:
                nu_diff_DIS = params['nubar_diff_DIS'].m
                nu_diff_norm = params['nubar_diff_norm'].m

            with np.errstate(divide='ignore', invalid='ignore'):
                xsec_weights[fig] = (
                    (1 - nu_diff_norm * nu_diff_DIS) *
                    np.power(nu_data[fig]['GENIE_x'], -nu_diff_DIS)
                )
            xsec_weights[fig][~np.isfinite(xsec_weights[fig])] = 0.

            # High W hadronization systematic
            hadron_DIS = params['hadron_DIS'].m
            if hadron_DIS != 0.:
                xsec_weights[fig] *= (
                    1. / (1 + (2*hadron_DIS * np.exp(
                        -nu_data[fig]['GENIE_y'] / hadron_DIS
                    )))
                )
        return xsec_weights

    @staticmethod
    def _compute_flux_weights(nu_data, params):
        """Neutrino fluxes via integral preserving spline."""
        logging.debug('Computing flux values')
        spline_dict = load_2D_table(params['flux_file'].value)

        flux_weights = OrderedDict()
        for fig in nu_data.iterkeys():
            flux_weights[fig] = OrderedDict()
            logging.debug('Computing flux values for flavour {0}'.format(fig))
            flux_weights[fig]['nue_flux'] = calculate_flux_weights(
                nu_data[fig]['energy'], nu_data[fig]['coszen'],
                spline_dict['nue']
            )
            flux_weights[fig]['numu_flux'] = calculate_flux_weights(
                nu_data[fig]['energy'], nu_data[fig]['coszen'],
                spline_dict['numu']
            )
            flux_weights[fig]['nuebar_flux'] = calculate_flux_weights(
                nu_data[fig]['energy'], nu_data[fig]['coszen'],
                spline_dict['nuebar']
            )
            flux_weights[fig]['numubar_flux'] = calculate_flux_weights(
                nu_data[fig]['energy'], nu_data[fig]['coszen'],
                spline_dict['numubar']
            )

        return flux_weights

    @staticmethod
    def _compute_osc_weights(nu_data, params, flux_weights):
        """Neutrino oscillations calculation via Prob3."""
        # Import oscillations calculator only if needed
        import pycuda.driver as cuda
        import pycuda.autoinit
        from pisa.stages.osc.prob3gpu import prob3gpu
        logging.debug('Computing oscillation weights')
        # Read parameters in, convert to the units used internally for
        # computation, and then strip the units off. Note that this also
        # enforces compatible units (but does not sanity-check the numbers).
        theta12 = params['theta12'].m_as('rad')
        theta13 = params['theta13'].m_as('rad')
        theta23 = params['theta23'].m_as('rad')
        deltam21 = params['deltam21'].m_as('eV**2')
        deltam31 = params['deltam31'].m_as('eV**2')
        deltacp = params['deltacp'].m_as('rad')
        true_e_scale = params['true_e_scale'].m_as('dimensionless')

        osc = prob3gpu(
            params=params,
            input_binning=None,
            output_binning=None,
            error_method=None,
            memcache_deepcopy=False,
            transforms_cache_depth=0,
            outputs_cache_depth=0
        )

        osc_data = OrderedDict()
        for fig in nu_data.iterkeys():
            if 'nc' in fig and params['no_nc_osc'].value:
                continue
            osc_data[fig] = OrderedDict()
            energy_array = nu_data[fig]['energy'].astype(FTYPE)
            coszen_array = nu_data[fig]['coszen'].astype(FTYPE)
            n_evts = np.uint32(len(energy_array))
            osc_data[fig]['n_evts'] = n_evts

            device = OrderedDict()
            device['true_energy'] = energy_array
            device['prob_e'] = np.zeros(n_evts, dtype=FTYPE)
            device['prob_mu'] = np.zeros(n_evts, dtype=FTYPE)
            out_layers_n = ('numLayers', 'densityInLayer', 'distanceInLayer')
            out_layers = osc.calc_layers(coszen_array)
            device.update(dict(zip(out_layers_n, out_layers)))

            osc_data[fig]['device'] = OrderedDict()
            for key in device.iterkeys():
                osc_data[fig]['device'][key] = (
                    cuda.mem_alloc(device[key].nbytes)
                )
                cuda.memcpy_htod(osc_data[fig]['device'][key], device[key])

        osc.update_MNS(theta12, theta13, theta23, deltam21, deltam31, deltacp)

        osc_weights = OrderedDict()
        for fig in nu_data.iterkeys():
            flavint = NuFlavInt(fig)
            pdg = abs(flavint.flav.code)
            kNuBar = 1 if flavint.particle else -1
            p = '' if flavint.particle else 'bar'
            if pdg == 12:
                kFlav = 0
            elif pdg == 14:
                kFlav = 1
            elif pdg == 16:
                kFlav = 2

            if 'nc' in fig and params['no_nc_osc'].value:
                if kFlav == 0:
                    osc_weights[fig] = flux_weights[fig]['nue'+p+'_flux']
                elif kFlav == 1:
                    osc_weights[fig] = flux_weights[fig]['numu'+p+'_flux']
                elif kFlav == 2:
                    osc_weights[fig] = 0.
                continue

            osc.calc_probs(
                kNuBar, kFlav, osc_data[fig]['n_evts'], true_e_scale,
                **osc_data[fig]['device']
            )

            prob_e = np.zeros(osc_data[fig]['n_evts'], dtype=FTYPE)
            prob_mu = np.zeros(osc_data[fig]['n_evts'], dtype=FTYPE)
            cuda.memcpy_dtoh(prob_e, osc_data[fig]['device']['prob_e'])
            cuda.memcpy_dtoh(prob_mu, osc_data[fig]['device']['prob_mu'])

            for key in osc_data[fig]['device']:
                osc_data[fig]['device'][key].free()

            osc_weights[fig] = (flux_weights[fig]['nue'+p+'_flux']*prob_e
                                + flux_weights[fig]['numu'+p+'_flux']*prob_mu)

        return osc_weights

    @staticmethod
    def apply_ratio_scale(flux_a, flux_b, ratio_scale):
        """Apply a ratio systematic to the flux weights."""
        orig_ratio = flux_a / flux_b
        orig_sum = flux_a + flux_b

        scaled_b = orig_sum / (1 + ratio_scale*orig_ratio)
        scaled_a = ratio_scale*orig_ratio * scaled_b
        return scaled_a, scaled_b

    def make_prim_unc_spline(self):
        """
        Create the spline which will be used to re-weight muons based on the
        uncertainties arising from cosmic rays.

        Notes
        -----

        Details on this work can be found here -

        https://wiki.icecube.wisc.edu/index.php/DeepCore_Muon_Background_Systematics

        This work was done for the GRECO sample but should be reasonably
        generic. It was found to pretty much be a negligible systemtic. Though
        you should check both if it seems reasonable and it is still negligible
        if you use it with a different event sample.
        """
        # TODO(shivesh): "energy"/"coszen" on its own is taken to be the truth
        # TODO(shivesh): what does "true" muon correspond to - the deposited muon?
        # if 'true' not in self.params['delta_gamma_mu_variable'].value:
        #     raise ValueError(
        #         'Variable to construct spline should be a truth variable. '
        #         'You have put %s in your configuration file.'
        #         % self.params['delta_gamma_mu_variable'].value
        #     )

        bare_variable = self.params['delta_gamma_mu_variable']\
                            .value.split('true_')[-1]
        if not bare_variable == 'coszen':
            raise ValueError(
                'Muon primary cosmic ray systematic is currently only '
                'implemented as a function of cos(zenith). %s was set in the '
                'configuration file.'
                % self.params['delta_gamma_mu_variable'].value
            )
        if bare_variable not in self.params['delta_gamma_mu_file'].value:
            raise ValueError(
                'Variable set in configuration file is %s but the file you '
                'have selected, %s, does not make reference to this in its '
                'name.' % (self.params['delta_gamma_mu_variable'].value,
                           self.params['delta_gamma_mu_file'].value)
            )

        unc_data = np.genfromtxt(
            open_resource(self.params['delta_gamma_mu_file'].value)
        ).T

        # Need to deal with zeroes that arise due to a lack of MC. For example,
        # in the case of the splines as a function of cosZenith, there are no
        # hoirzontal muons. Current solution is just to replace them with their
        # nearest non-zero values.
        while 0.0 in unc_data[1]:
            zero_indices = np.where(unc_data[1] == 0)[0]
            for zero_index in zero_indices:
                unc_data[1][zero_index] = unc_data[1][zero_index+1]

        # Add dummpy points for the edge of the zenith range
        xvals = np.insert(unc_data[0], 0, 0.0)
        xvals = np.append(xvals, 1.0)
        yvals = np.insert(unc_data[1], 0, unc_data[1][0])
        yvals = np.append(yvals, unc_data[1][-1])

        muon_uncf = interp1d(
            xvals,
            yvals,
            kind=self.params['delta_gamma_mu_spline_kind'].value
        )

        return muon_uncf

    def validate_params(self, params):
        pq = pint.quantity._Quantity
        param_types = [
            ('kde_hist', bool),
            ('livetime', pq)
        ]
        if self.neutrinos:
            param_types.extend([
                ('flux_reweight', bool),
                ('oscillate', bool),
                ('cache_flux', bool),
                ('nu_diff_DIS', pq),
                ('nu_diff_norm', pq),
                ('nubar_diff_DIS', pq),
                ('nubar_diff_norm', pq),
                ('hadron_DIS', pq),
                ('flux_file', basestring),
                ('atm_delta_index', pq),
                ('nu_nubar_ratio', pq),
                ('nue_numu_ratio', pq),
                ('norm_numu', pq),
                ('norm_nutau', pq),
                ('norm_nc', pq),
                ('earth_model', basestring),
                ('YeI', pq),
                ('YeO', pq),
                ('YeM', pq),
                ('detector_depth', pq),
                ('prop_height', pq),
                ('theta12', pq),
                ('theta13', pq),
                ('theta23', pq),
                ('deltam21', pq),
                ('deltam31', pq),
                ('deltacp', pq),
                ('no_nc_osc', bool),
                ('true_e_scale', pq)
            ])
        if self.muons:
            param_types.extend([
                ('atm_muon_scale', pq),
                ('delta_gamma_mu_file', basestring),
                ('delta_gamma_mu_spline_kind', basestring),
                ('delta_gamma_mu_variable', basestring),
                ('delta_gamma_mu', pq)
            ])
        if self.noise:
            param_types.extend([
                ('norm_noise', pq)
            ])

        for p, t in param_types:
            val = params[p].value
            if not isinstance(val, t):
                raise TypeError(
                    'Param "%s" must be type %s but is %s instead'
                    % (p, type(t), type(val))
                )<|MERGE_RESOLUTION|>--- conflicted
+++ resolved
@@ -300,7 +300,6 @@
         if not isinstance(inputs, Data):
             raise AssertionError('inputs is not a Data object, instead is '
                                  'type {0}'.format(type(inputs)))
-<<<<<<< HEAD
         self.sample_hash = deepcopy(inputs.metadata['sample_hash'])
         logging.trace('{0} weight sample_hash = '
                       '{1}'.format(inputs.metadata['name'], self.sample_hash))
@@ -310,71 +309,6 @@
         self.reweight()
 
         if self.output_events:
-=======
-        self._data = deepcopy(inputs)
-
-        # TODO(shivesh): muons + noise reweighting
-        if self.neutrinos:
-            # XSec reweighting
-            xsec_weights = self.compute_xsec_weights()
-            for fig in self._data.iterkeys():
-                self._data[fig]['pisa_weight'] *= xsec_weights[fig]
-
-            # Flux reweighting
-            flux_weights = self.compute_flux_weights(attach_units=True)
-            if not self.params['oscillate'].value:
-
-                # No oscillations
-                for fig in self._data.iterkeys():
-                    flav_pdg = NuFlavInt(fig).flav.code
-                    pisa_weight = self._data[fig]['pisa_weight']
-                    if flav_pdg == 12:
-                        pisa_weight *= flux_weights[fig]['nue_flux']
-                    elif flav_pdg == 14:
-                        pisa_weight *= flux_weights[fig]['numu_flux']
-                    elif flav_pdg == -12:
-                        pisa_weight *= flux_weights[fig]['nuebar_flux']
-                    elif flav_pdg == -14:
-                        pisa_weight *= flux_weights[fig]['numubar_flux']
-                    elif abs(flav_pdg) == 16:
-                        # attach units of flux from nue
-                        pisa_weight *= 0. * flux_weights[fig]['nue_flux'].u
-            else:
-                # Oscillations
-                osc_weights = self.compute_osc_weights(flux_weights)
-                for fig in self._data.iterkeys():
-                    self._data[fig]['pisa_weight'] *= osc_weights[fig]
-
-            # Livetime reweighting
-            livetime = self.params['livetime'].value
-            for fig in self._data.iterkeys():
-                self._data[fig]['pisa_weight'] *= livetime
-                self._data[fig]['pisa_weight'].ito('dimensionless')
-
-        if self.muons:
-            # Livetime reweighting
-            livetime = self.params['livetime'].value
-            self._data.muons['pisa_weight'] *= livetime
-            self._data.muons['pisa_weight'].ito('dimensionless')
-            # Scaling
-            atm_muon_scale = self.params['atm_muon_scale'].value
-            self._data.muons['pisa_weight'] *= atm_muon_scale
-            # Primary CR systematic
-            cr_rw_scale = self.params['delta_gamma_mu'].value
-            rw_variable = self.params['delta_gamma_mu_variable'].value
-            rw_array = self.prim_unc_spline(self._data.muons[rw_variable])
-            # Reweighting term is positive-only by construction, so normalise
-            # it by shifting the whole array down by a normalisation factor
-            norm = sum(rw_array)/len(rw_array)
-            cr_rw_array = rw_array-norm
-            self._data.muons['pisa_weight'] *= (1+cr_rw_scale*cr_rw_array)
-
-        self._data.metadata['params_hash'] = self.params.values_hash
-        self._data.update_hash()
-        self.sample_hash = self._data.hash
-
-        if self.params['output_events_mc'].value:
->>>>>>> da1a898f
             return self._data
 
         outputs = []
