# authors: P.Eller (pde3@psu.edu)
# date:   September 2016


import os

import pycuda.driver as cuda
from pycuda.compiler import SourceModule
import numpy as np

from pisa import FTYPE, C_FTYPE, C_PRECISION_DEF
from pisa.utils.resources import find_resource


class GPUWeight(object):
    """
    Collection of CUDA functions to calculate event weights on GPU some code is
    copied from PISA 2 and oscFit Python code and c++-izing it

    """

    KERNEL_TEMPLATE = '''//CUDA//
    #define %(C_PRECISION_DEF)s
    #define fType %(C_FTYPE)s

    #include "cuda_utils.h"
    #include "math.h"

    // number of operations per thread for summing function
    #define N_THREAD 256

    __global__ void sum_array(const int n_evts, fType *X,  fType *out) {
        // sum up array X and write the output in out[0]
        fType temp_sum = 0.;
        int idx = N_THREAD * (threadIdx.x + blockDim.x * blockIdx.x);
        for (int i = 0; i < N_THREAD; i++){
            if (idx < n_evts) temp_sum += X[idx];
            idx++;
        }
        atomicAdd_custom(&(out[0]), temp_sum);
    }

    __device__ void apply_ratio_scale(fType flux1, fType flux2,
                                        fType ratio_scale, bool sum_const,
                                        fType &scaled_flux1, fType &scaled_flux2) {
        // apply a ratio for two fluxes, taken from pisa v2
        if (sum_const){
            // keep sum of flux1, flux2 constant
            fType orig_ratio = flux1/flux2;
            fType orig_sum = flux1 + flux2;
            scaled_flux2 = orig_sum / (1 + ratio_scale*orig_ratio);
            scaled_flux1 = ratio_scale*orig_ratio*scaled_flux2;
        }
        else {
            // don't keep sum of flux1, flux2 constant
            scaled_flux1 = ratio_scale*flux1;
                scaled_flux2 = flux2;
        }
    }

    __device__ fType sign(fType x) {
        // why tf is there no signum function in math.h ??
        int sgn;
        if (x > 0.0) sgn= 1.;
        if (x < 0.0) sgn= -1.;
        if (x == 0.0) sgn= 0.;
        return sgn;
    }

    __device__ fType spectral_index_scale(fType true_energy, fType egy_pivot, fType delta_index) {
        // calculate spectral index scale
        fType scale = pow((true_energy/egy_pivot),delta_index);
        return scale;
    }

    // These parameters are obtained from fits to the paper of Barr
    // E dependent ratios, max differences per flavor (Fig.7)
    __device__ fType e1max_mu = 3.;
    __device__ fType e2max_mu = 43;
    __device__ fType e1max_e  = 2.5;
    __device__ fType e2max_e  = 10;
    __device__ fType e1max_mu_e = 0.62;
    __device__ fType e2max_mu_e = 11.45;
    // Evaluated at
    __device__ fType x1e = 0.5;
    __device__ fType x2e = 3.;

    // Zenith dependent amplitude, max differences per flavor (Fig. 9)
    __device__ fType z1max_mu = 0.6;
    __device__ fType z2max_mu = 5.;
    __device__ fType z1max_e  = 0.3;
    __device__ fType z2max_e  = 5.;
    __device__ fType nue_cutoff  = 650.;
    __device__ fType numu_cutoff = 1000.;
    // Evaluated at
    __device__ fType x1z = 0.5;
    __device__ fType x2z = 2.;

    __device__ fType LogLogParam(fType energy, fType y1, fType y2, fType x1, fType x2, bool use_cutoff, fType cutoff_value) {
        // oscfit function
        fType nu_nubar = sign(y2);
        if (nu_nubar == 0.0) nu_nubar = 1.;
        y1 = sign(y1)*log10(abs(y1)+0.0001);
        y2 = log10(abs(y2+0.0001));
        fType modification = nu_nubar*pow(10.,(((y2-y1)/(x2-x1))*(log10(energy)-x1)+y1-2.));
        if (use_cutoff) modification *= exp(-1.*energy/cutoff_value);
        return modification;
    }

    __device__ fType norm_fcn(fType x, fType A, fType sigma) {
        // oscfit function
        return A/sqrt(2*M_PI*pow(sigma,2)) * exp(-pow(x,2)/(2*pow(sigma,2)));
    }

    __device__ fType ModNuMuFlux(fType energy, fType czenith, fType e1, fType e2, fType z1, fType z2) {
        // oscfit function
        fType A_ave = LogLogParam(energy, e1max_mu*e1, e2max_mu*e2, x1e, x2e, false, 0);
        fType A_shape = 2.5*LogLogParam(energy, z1max_mu*z1, z2max_mu*z2, x1z, x2z, true, numu_cutoff);
        return A_ave - (norm_fcn(czenith, A_shape, 0.36) - 0.6*A_shape);
    }

    __device__ fType ModNuEFlux(fType energy, fType czenith, fType e1mu, fType e2mu, fType z1mu, fType z2mu, fType e1e, fType e2e, fType z1e, fType z2e){
        // oscfit function
        fType A_ave = LogLogParam(energy, e1max_mu*e1mu + e1max_e*e1e, e2max_mu*e2mu + e2max_e*e2e, x1e, x2e, false, 0);
        fType A_shape = 1.*LogLogParam(energy, z1max_mu*z1mu + z1max_e*z1e, z2max_mu*z2mu + z2max_e*z2e, x1z, x2z, true, nue_cutoff);
        return A_ave - (1.5*norm_fcn(czenith, A_shape, 0.36) - 0.7*A_shape);
    }

    __device__ fType modRatioUpHor(const int kFlav, fType true_energy, fType true_coszen, fType uphor) {
        // oscfit function
        fType A_shape;
        if (kFlav == 0) {
            A_shape = 1.*abs(uphor)*LogLogParam(true_energy, (z1max_e+z1max_mu),(z2max_e+z2max_mu),x1z, x2z, true, nue_cutoff);
            return 1-0.3*sign(uphor)*norm_fcn(true_coszen, A_shape, 0.35);
        }
        if (kFlav == 1) {
            //A_shape = 1.*abs(uphor)*LogLogParam(true_energy, z1max_mu, z2max_mu, x1z, x2z, true, numu_cutoff);
            return 1.;
        }
<<<<<<< HEAD
=======
        return 1.;
>>>>>>> e9816038
    }

    __device__ fType modRatioNuBar(const int kNuBar, const int kFlav, fType true_e, fType true_cz, fType nu_nubar, fType nubar_sys) {
        // oscfit function
        //not sure what nu_nubar is, only found this line in the documentation:
        // +1 applies the change to neutrinos, 0 to antineutrinos. Anything in between is shared
        fType modfactor;
        if (kFlav == 0){
            modfactor = nubar_sys * ModNuEFlux(true_e, true_cz, 1.0, 1.0, 1.0, 1.0, 1.0, 1.0, 1.0, 1.0);
        }
        if (kFlav == 1){
            modfactor = nubar_sys * ModNuMuFlux(true_e, true_cz, 1.0, 1.0,1.0,1.0);
        }
        if (kNuBar < 0){
            //return 1./(1+(1-nu_nubar)*modfactor);
            return max(0.,1./(1+0.5*modfactor));
        }
        if (kNuBar > 0){
            //return 1. + modfactor*nu_nubar;
            return max(0.,1. + 0.5*modfactor);
        }
    }


    __global__ void flux(const int n_evts, fType *weighted_aeff, fType *true_energy, fType *true_coszen,
                        fType *neutrino_nue_flux, fType *neutrino_numu_flux,
                        fType *neutrino_oppo_nue_flux, fType *neutrino_oppo_numu_flux,
                        fType *scaled_nue_flux, fType *scaled_numu_flux,
                        fType *scaled_nue_flux_shape, fType *scaled_numu_flux_shape,
                        fType nue_numu_ratio, fType nu_nubar_ratio, const int kNuBar, fType delta_index,
                        fType Barr_uphor_ratio, fType Barr_nu_nubar_ratio, fType true_e_scale) {

        // calculate the reweighted flux weights for every event
        int idx = threadIdx.x + blockDim.x * blockIdx.x;
        if (idx < n_evts) {
            fType true_e = true_energy[idx]*true_e_scale;
            //apply flux systematics
            // nue/numu ratio
            // for neutrinos
            fType idx_scale = spectral_index_scale(true_e, 24.0900951261, delta_index);

            fType new_nue_flux, new_numu_flux;
            apply_ratio_scale(neutrino_nue_flux[idx], neutrino_numu_flux[idx], nue_numu_ratio, true,
                                new_nue_flux, new_numu_flux);
            // and the opposite (bar) type
            fType new_nue_oppo_flux, new_numu_oppo_flux;
            apply_ratio_scale(neutrino_oppo_nue_flux[idx], neutrino_oppo_numu_flux[idx], nue_numu_ratio, true,
                                new_nue_oppo_flux, new_numu_oppo_flux);
            // nu/nubar ratio
            fType new_nue_flux2, new_nue_oppo_flux2;
            fType new_numu_flux2, new_numu_oppo_flux2;
            if (kNuBar < 0) {
                apply_ratio_scale(new_nue_oppo_flux, new_nue_flux, nu_nubar_ratio, true,
                                    new_nue_oppo_flux2, new_nue_flux2);
                apply_ratio_scale(new_numu_oppo_flux, new_numu_flux, nu_nubar_ratio, true,
                                    new_numu_oppo_flux2, new_numu_flux2);
            }
            else {
                apply_ratio_scale(new_nue_flux, new_nue_oppo_flux, nu_nubar_ratio, true,
                                    new_nue_flux2, new_nue_oppo_flux2);
                apply_ratio_scale(new_numu_flux, new_numu_oppo_flux, nu_nubar_ratio, true,
                                    new_numu_flux2, new_numu_oppo_flux2);
            }
            // idx scale
            //new_nue_flux2 *= idx_scale * weighted_aeff[idx];
            //new_nue_flux2 *= idx_scale;
            //new_numu_flux2 *= idx_scale * weighted_aeff[idx];
            //new_numu_flux2 *= idx_scale;
            //new_nue_flux2 *= weighted_aeff[idx];
            //new_numu_flux2 *= weighted_aeff[idx];
            // Barr flux
            new_nue_flux2 *= modRatioNuBar(kNuBar, 0, true_e, true_coszen[idx], 1.0, Barr_nu_nubar_ratio);
            new_numu_flux2 *= modRatioNuBar(kNuBar, 1, true_e, true_coszen[idx], 1.0, Barr_nu_nubar_ratio);
            // out
            scaled_nue_flux[idx] = new_nue_flux2;
            scaled_numu_flux[idx] = new_numu_flux2;
            scaled_nue_flux_shape[idx] = new_nue_flux2 * idx_scale * modRatioUpHor(0, true_e, true_coszen[idx], Barr_uphor_ratio);
            //scaled_nue_flux_shape[idx] = new_nue_flux2 * modRatioUpHor(0, true_e, true_coszen[idx], Barr_uphor_ratio);
            scaled_numu_flux_shape[idx] = new_numu_flux2 * idx_scale * modRatioUpHor(1, true_e, true_coszen[idx], Barr_uphor_ratio);
            //scaled_numu_flux_shape[idx] = new_numu_flux2 * modRatioUpHor(1, true_e, true_coszen[idx], Barr_uphor_ratio);
        }
    }

    __global__ void weights(const int n_evts, fType *weighted_aeff, fType *true_energy, fType *true_coszen,
                            fType *scaled_nue_flux_shape, fType *scaled_numu_flux_shape,
                            fType nue_flux_norm, fType numu_flux_norm,
                            fType *linear_fit_MaCCQE, fType *quad_fit_MaCCQE,
                            fType *linear_fit_MaCCRES, fType *quad_fit_MaCCRES,
                            fType *prob_e, fType *prob_mu, fType *pid, fType *weight,
                            fType livetime, fType aeff_scale,
                            fType Genie_Ma_QE, fType Genie_Ma_RES, fType true_e_scale) {
        // calculate the event weights, given the flux weights and osc. probs
        // also apply Genie sys, aeff_scale
        int idx = threadIdx.x + blockDim.x * blockIdx.x;
        if (idx < n_evts) {

            fType nue_flux = scaled_nue_flux_shape[idx] * nue_flux_norm;
            fType numu_flux = scaled_numu_flux_shape[idx] * numu_flux_norm;

            // GENIE axial mass sys
            fType aeff_QE =  1. + quad_fit_MaCCQE[idx]*pow(Genie_Ma_QE,2) + linear_fit_MaCCQE[idx]*Genie_Ma_QE;
            fType aeff_RES =  1. + quad_fit_MaCCRES[idx]*pow(Genie_Ma_RES,2) + linear_fit_MaCCRES[idx]*Genie_Ma_RES;

            // calc weight
            //fType w = aeff_scale * livetime * aeff_QE * aeff_RES *
            weight[idx] = aeff_scale * livetime * weighted_aeff[idx] * aeff_QE * aeff_RES *
                     ((nue_flux * prob_e[idx]) + (numu_flux * prob_mu[idx]));
        }
    }

    __global__ void sumw2(const int n_evts, fType *weight, fType *sumw2) {
        // fill arrays with weights squared (for error calculation)
        int idx = threadIdx.x + blockDim.x * blockIdx.x;
        if (idx < n_evts) {
            sumw2[idx] = weight[idx] * weight[idx];
        }
    }
      '''

    def __init__(self):
        # TODO: path containing $PISA can be invalid! Use resources & relative
        # package paths instead!

        # compile
        include_dirs = [
            os.path.abspath(find_resource('../stages/osc/prob3cuda')),
            os.path.abspath(find_resource('../utils'))
        ]

        kernel_code = (self.KERNEL_TEMPLATE
                       %dict(C_PRECISION_DEF=C_PRECISION_DEF, C_FTYPE=C_FTYPE))

        module = SourceModule(kernel_code, include_dirs=include_dirs,
                              keep=True)
        self.weights_fun = module.get_function("weights")
        self.flux_fun = module.get_function("flux")
        self.sumw2_fun = module.get_function("sumw2")
        self.sum_array = module.get_function("sum_array")

    # python wrappers for CUDA functions

    def calc_flux(self, n_evts, weighted_aeff, true_energy, true_coszen,
                neutrino_nue_flux, neutrino_numu_flux,
                neutrino_oppo_nue_flux, neutrino_oppo_numu_flux,
                scaled_nue_flux, scaled_numu_flux,
                scaled_nue_flux_shape, scaled_numu_flux_shape,
                nue_numu_ratio, nu_nubar_ratio, kNuBar, delta_index,
                Barr_uphor_ratio, Barr_nu_nubar_ratio,
                true_e_scale,
                **kwargs):
        # block and grid dimensions
        bdim = (256, 1, 1)
        dx, mx = divmod(n_evts, bdim[0])
        gdim = ((dx + (mx > 0)) * bdim[0], 1)
        self.flux_fun(
            n_evts, weighted_aeff, true_energy, true_coszen,
            neutrino_nue_flux, neutrino_numu_flux,
            neutrino_oppo_nue_flux, neutrino_oppo_numu_flux,
            scaled_nue_flux, scaled_numu_flux,
            scaled_nue_flux_shape, scaled_numu_flux_shape,
            FTYPE(nue_numu_ratio), FTYPE(nu_nubar_ratio), np.int32(kNuBar), FTYPE(delta_index),
            FTYPE(Barr_uphor_ratio), FTYPE(Barr_nu_nubar_ratio),
            FTYPE(true_e_scale),
            block=bdim, grid=gdim
        )

    def calc_weight(self, n_evts, weighted_aeff, true_energy, true_coszen,
                    scaled_nue_flux_shape, scaled_numu_flux_shape,
                    nue_flux_norm, numu_flux_norm,
                    linear_fit_MaCCQE, quad_fit_MaCCQE,
                    linear_fit_MaCCRES, quad_fit_MaCCRES,
                    prob_e, prob_mu, pid, weight,
                    livetime, aeff_scale,
                    Genie_Ma_QE, Genie_Ma_RES,
                    true_e_scale,
                    **kwargs):
        # block and grid dimensions
        bdim = (256,1,1)
        dx, mx = divmod(n_evts, bdim[0])
        gdim = ((dx + (mx>0)) * bdim[0], 1)
        self.weights_fun(
            n_evts, weighted_aeff, true_energy, true_coszen,
            scaled_nue_flux_shape, scaled_numu_flux_shape,
            FTYPE(nue_flux_norm), FTYPE(numu_flux_norm),
            linear_fit_MaCCQE, quad_fit_MaCCQE,
            linear_fit_MaCCRES, quad_fit_MaCCRES,
            prob_e, prob_mu, pid, weight,
            FTYPE(livetime), FTYPE(aeff_scale),
            FTYPE(Genie_Ma_QE), FTYPE(Genie_Ma_RES),
            FTYPE(true_e_scale),
            block=bdim, grid=gdim
        )

    def calc_sumw2(self, n_evts, weight, sumw2, **kwargs):
        bdim = (256,1,1)
        dx, mx = divmod(n_evts, bdim[0])
        gdim = ((dx + (mx>0)) * bdim[0], 1)
        self.sumw2_fun(n_evts, weight, sumw2, block=bdim, grid=gdim)

    def calc_sum(self, n_evts, x, out):
        bdim = (256,1,1)
        dx, mx = divmod(n_evts/256+1, bdim[0])
        gdim = ((dx + (mx>0)) * bdim[0], 1)
        self.sum_array(n_evts, x, out, block=bdim, grid=gdim)<|MERGE_RESOLUTION|>--- conflicted
+++ resolved
@@ -137,10 +137,7 @@
             //A_shape = 1.*abs(uphor)*LogLogParam(true_energy, z1max_mu, z2max_mu, x1z, x2z, true, numu_cutoff);
             return 1.;
         }
-<<<<<<< HEAD
-=======
         return 1.;
->>>>>>> e9816038
     }
 
     __device__ fType modRatioNuBar(const int kNuBar, const int kFlav, fType true_e, fType true_cz, fType nu_nubar, fType nubar_sys) {
