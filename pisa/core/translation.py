--- conflicted
+++ resolved
@@ -29,13 +29,8 @@
     'histogram',
     'lookup',
     'find_index',
-<<<<<<< HEAD
-    'find_index_cuda',
-    'resample',
-=======
     'find_index_unsafe',
     'find_index_cuda',
->>>>>>> 13226351
     'test_histogram',
     'test_find_index',
 ]
@@ -72,22 +67,6 @@
 
     # This is a two step process: first histogram the weights into the new binning
     # and keep the flat_hist_counts
-<<<<<<< HEAD
-    if TARGET == 'cuda':
-        flat_hist = histogram_gpu(old_sample, weights, new_binning, apply_weights=True)
-        flat_hist_counts = histogram_gpu(
-            old_sample, weights, new_binning, apply_weights=False
-        )
-    else:
-        #print(old_sample[0].get('host'))
-        #print(weights.get('host'))
-        flat_hist = histogram_np(old_sample, weights, new_binning, apply_weights=True)
-        flat_hist_counts = histogram_np(
-            old_sample, weights, new_binning, apply_weights=False
-        )
-    vectorizer.divide(flat_hist_counts, flat_hist)
-=======
->>>>>>> 13226351
 
     hist_func = histogram_gpu if TARGET == 'cuda' else histogram_np
 
@@ -129,29 +108,10 @@
         probability*count per bin
 
     """
-<<<<<<< HEAD
-    if TARGET == 'cuda':
-        flat_hist = histogram_gpu(sample, weights, binning, apply_weights=True)
-        if averaged:
-            flat_hist_counts = histogram_gpu(sample, weights, binning, apply_weights=False)
-    else:
-        flat_hist = histogram_np(sample, weights, binning, apply_weights=True)
-        if averaged:
-            flat_hist_counts = histogram_np(sample, weights, binning, apply_weights=False)
-    if averaged:
-        #print(flat_hist_counts.get('host').shape)
-        #print(flat_hist.get('host').shape)
-        vectorizer.divide(flat_hist_counts, flat_hist)
-    return flat_hist
-=======
     hist_func = histogram_gpu if TARGET == 'cuda' else histogram_np
->>>>>>> 13226351
 
     flat_hist = hist_func(sample, weights, binning, apply_weights=True)
 
-<<<<<<< HEAD
-def histogram_gpu(sample, weights, binning, apply_weights=True):
-=======
     if averaged:
         flat_hist_counts = hist_func(sample, weights, binning, apply_weights=False)
         vectorizer.itruediv(flat_hist_counts, out=flat_hist)
@@ -162,7 +122,6 @@
 def histogram_gpu(sample, weights, binning, apply_weights=True):  # pylint: disable=missing-docstring
     binning = MultiDimBinning(binning)
 
->>>>>>> 13226351
     # TODO: make for d > 3
     if binning.num_dims in [2, 3]:
         bin_edges = [edges.magnitude for edges in binning.bin_edges]
@@ -234,15 +193,10 @@
 histogram_gpu.__doc__ = histogram.__doc__
 
 
-<<<<<<< HEAD
-def histogram_np(sample, weights, binning, apply_weights=True):
-    """helper function for numoy historams"""
-=======
 def histogram_np(sample, weights, binning, apply_weights=True):  # pylint: disable=missing-docstring
     """helper function for numpy historams"""
     binning = MultiDimBinning(binning)
 
->>>>>>> 13226351
     bin_edges = [edges.magnitude for edges in binning.bin_edges]
     sample = [s.get('host') for s in sample]
     weights = weights.get('host')
@@ -512,47 +466,14 @@
 
     num_edges = len(bin_edges)
     num_bins = num_edges - 1
-<<<<<<< HEAD
-    assert num_bins >= 1
-=======
     assert num_bins >= 1, 'bin_edges must define at least one bin'
->>>>>>> 13226351
 
     underflow_idx = -1
     overflow_idx = num_bins
 
     if val >= bin_edges[0]:
         if val <= bin_edges[-1]:
-<<<<<<< HEAD
-            #
-            # Binary search within binning (inclusive of left and right edges)
-            #
-
-            # Initialize to point to left-most edge
-            left_edge_idx = 0
-
-            # Initialize to point to right-most edge
-            right_edge_idx = num_edges - 1
-
-            while left_edge_idx < right_edge_idx:
-                # See where value falls w.r.t. an edge ~midway between left and right edges
-                # ``>> 1``: integer division by 2 (i.e., divide w/ truncation)
-                test_edge_idx = (left_edge_idx + right_edge_idx) >> 1
-
-                # ``>=``: bin left edges are inclusive
-                if val >= bin_edges[test_edge_idx]:
-                    left_edge_idx = test_edge_idx + 1
-                else:
-                    right_edge_idx = test_edge_idx
-
-            # break condition of while loop is that left_edge_idx points to the
-            # right edge of the bin that `val` is inside of; that is one more than
-            # that _bin's_ index
-            bin_idx = left_edge_idx - 1
-
-=======
             bin_idx = find_index_unsafe(val, bin_edges)
->>>>>>> 13226351
             # Paranoia: In case of unforseen numerical issues, force clipping of
             # returned bin index to [0, num_bins - 1] (any `val` outside of binning
             # is already handled, so this should be valid)
@@ -561,30 +482,8 @@
             bin_idx = overflow_idx
     else:  # either value is below first bin or is NaN
         bin_idx = underflow_idx
-<<<<<<< HEAD
 
     return bin_idx
-
-
-@cuda.jit
-def find_index_cuda(val, bin_edges, out):
-    """CUDA wrapper of `find_index` kernel e.g. for running tests on GPU
-
-    Parameters
-    ----------
-    val : array
-    bin_edges : array
-    out : array of same size as `val`
-        Results are stored to `out`
-
-    """
-    i = cuda.grid(1)
-    if i < val.size:
-        out[i] = find_index(val[i], bin_edges)
-=======
-
-    return bin_idx
->>>>>>> 13226351
 
 
 @myjit
@@ -834,18 +733,11 @@
 def test_find_index():
     """Unit tests for `find_index` function.
 
-<<<<<<< HEAD
-    Correctness is defined as, using the result and producing a histogram,
-    giving the same histogram as numpy.histogramdd. Additionally, -1 should be
-    returned if a value is below the range and num_bins should be returned for
-    a value above the range.
-=======
     Correctness is defined as producing the same histogram as numpy.histogramdd
     by using the output of `find_index` (ignoring underflow and overflow values).
     Additionally, -1 should be returned if a value is below the range
     (underflow) or is nan, and num_bins should be returned for a value above
     the range (overflow).
->>>>>>> 13226351
     """
     # Negative, positive, integer, non-integer, binary-unrepresentable (0.1) edges
     basic_bin_edges = [-1, -0.5, -0.1, 0, 0.1, 0.5, 1, 2, 3, 4]
@@ -877,11 +769,7 @@
                 bin_edges = bin_edges + [re]
             if len(bin_edges) < 2:
                 continue
-<<<<<<< HEAD
-            logging.debug("bin_edges being tested: %s", bin_edges)
-=======
             logging.debug('bin_edges being tested: %s', bin_edges)
->>>>>>> 13226351
             bin_edges = SmartArray(np.array(bin_edges, dtype=FTYPE))
 
             num_bins = len(bin_edges) - 1
@@ -926,11 +814,7 @@
                     above_edges_vals,
                 ]
             )
-<<<<<<< HEAD
-            logging.trace("test_vals = %s", test_vals)
-=======
             logging.trace('test_vals = %s', test_vals)
->>>>>>> 13226351
 
             #
             # Run tests
@@ -967,13 +851,8 @@
                     raise NotImplementedError(f"TARGET='{TARGET}'")
 
                 if found_idx != expected_idx:
-<<<<<<< HEAD
-                    msg = "val={}, edges={}: Expected idx={}, found idx={}".format(
-                        val, bin_edges.get(), expected_idx, found_idx
-=======
                     msg = 'val={}, edges={}: Expected idx={}, found idx={}'.format(
                         val, bin_edges, expected_idx, found_idx
->>>>>>> 13226351
                     )
                     assert False, msg
 
