# author : J.L. Lanfranchi
#          jll1062+pisa@phys.psu.edu
#
# date   : March 25, 2016

"""
Class to carry information about 2D binning in energy and cosine-zenity, and to
provide basic operations with the binning.
"""

# TODO: include Iterables where only Sequence is allowed now?
# TODO: iterbins, itercoords are _*slow*_. Figure out how to speed these up, if
#       that is possible in pure-Python loops... E.g.
#           `indices = [i for i in xrange(mdb.size)]`
#       takes 70 ms while
#           `coords = [c for c in mdb.itercoords()]`
#       takes 10 seconds.
# TODO: Create non-validated version of OneDimBinning.__init__ to make
#       iterbins() fast


from __future__ import absolute_import, division

from collections import Iterable, Mapping, OrderedDict, Sequence, namedtuple
from copy import copy, deepcopy
from functools import wraps
from itertools import chain, izip, product
from operator import mul
import re

import numpy as np

from pisa import FTYPE, EPSILON, HASH_SIGFIGS, ureg
from pisa.utils.comparisons import isbarenumeric, normQuant, recursiveEquality
from pisa.utils.format import (make_valid_python_name, text2tex,
                               strip_outer_dollars)
from pisa.utils.hash import hash_obj
from pisa.utils import jsons
from pisa.utils.log import logging, set_verbosity, tprofile


__all__ = ['NAME_FIXES', 'NAME_SEPCHARS', 'NAME_FIXES_REGEXES',
           'basename', '_new_obj',
           'OneDimBinning', 'MultiDimBinning',
           'test_OneDimBinning', 'test_MultiDimBinning']


NAME_FIXES = ('true', 'truth', 'reco', 'reconstructed')
NAME_SEPCHARS = r'([_\s-])*'
NAME_FIXES_REGEXES = tuple(re.compile(p + NAME_SEPCHARS, re.IGNORECASE)
                           for p in NAME_FIXES)


# TODO: move this to a centralized utils location
def basename(n):
    """Remove "true" or "reco" prefix(es) and/or suffix(es) from binning
    name `n` along with any number of possible separator characters.

    * Valid (pre/suf)fix(es): "true", "reco"
    * Valid separator characters: "<whitespace>", "_", "-" (any number)

    Parameters
    ----------
    n : string or OneDimBinning
        Name from which to have pre/suffixes stripped.

    Returns
    -------
    basename : string

    Examples
    --------
    >>> print basename('true_energy')
    'energy'
    >>> print basename('Reconstructed coszen')
    'coszen'
    >>> print basename('energy___truth')
    'energy'

    """
    # Type checkingn and conversion
    orig_type = type(n)
    if isinstance(n, OneDimBinning):
        n = n.name
    if not isinstance(n, basestring):
        raise ValueError('Unhandled type %s' %orig_type)
    # Remove all (pre/suf)fixes and any separator chars
    for regex in NAME_FIXES_REGEXES:
        n = regex.sub('', n)
    return n


# TODO: generalize to any object and move this to a centralized utils location
def _new_obj(original_function):
    """Decorator to deepcopy unaltered states into new OneDimBinning object."""
    @wraps(original_function)
    def new_function(cls, *args, **kwargs):
        """<< docstring will be inherited from wrapped function >>"""
        new_state = OrderedDict()
        state_updates = original_function(cls, *args, **kwargs)
        for attr in cls._hash_attrs: # pylint: disable=protected-access
            if attr in state_updates:
                new_state[attr] = state_updates[attr]
            else:
                new_state[attr] = deepcopy(getattr(cls, attr))
        return OneDimBinning(**new_state)
    return new_function


class OneDimBinning(object):
    """Histogram-oriented binning specialized to a single dimension.

    Parameters
    ----------
    name : str, of length > 0
        Name for this dimension. Must be valid Python name (since it will be
        accessed with the dot operator). If not, name will be converted to a
        valid Python name.

    tex : str or None
        TeX label for this dimension.

    bin_edges : sequence
        Numerical values (including Pint units, if there are units) that
        represent the *edges* of the bins. `bin_edges` needn't be specified if
        `domain`, `num_bins`, and some combination of `is_lin` and `is_log` are
        specified. Pint units can be attached to `bin_edges`, but will be
        converted to `units` if these are specified.

    units : None, Pint unit or object convertible to Pint unit
        If None, units will be read from either `bin_edges` or `domain`, and if
        none of these have units, the binning has unit 'dimensionless'
        attached.

    is_lin : bool
        If `num_bins` and `domain` are specified,

    is_log : bool
        Whether bin spacing is to be equal on a log-scale. Specify along with
        `domain` to generate `bin_edges` on the fly. On the other hand, if
        `bin_edges` is passed, the nature of the binning will try to be
        detected. This fails to detect log binning in some cases (e.g. a single
        bin, which defaults to linear binning), so pass `is_log=True` in such
        cases to explicitly set the nature of the binning.

    domain : length-2 sequence of numerical
        Units may be specified.

    num_bins : int
        Number of bins; specify if `domain` and either `is_lin` or `is_log` are
        specified, but redundant if `bin_edges` is specified.

    bin_names : None or sequence of nonzero-length strings
        Strings by which each bin can be identified. This is expected to be
        useful when one needs to easily identify bins by name where the actual
        numerical values can be non-obvious e.g. the PID dimension.
        None is also acceptable if there is no reason to name the bins.


    Notes
    -----
    Consistency is enforced for all redundant parameters passed to the
    constructor.

    Either `domain` or `bin_edges` must be specified, but not both. `is_lin`
    and `is_log` are mutually exclusive and *must* be specified if `domain` is
    provided (along with `num_bins`), but these are optional if `bin_edges` is
    specified.

    In the case that `bin_edges` is provided and defines just a single bin, if
    this bin should be treated logarithmically (e.g. for oversampling),
    `is_log=True` must be specified (otherwise, `is_lin` will be assumed to be
    true).


    Examples
    --------
    >>> from pisa import ureg
    >>> from pisa.core.binning import OneDimBinning
    >>> ebins = OneDimBinning(name='energy', is_log=True,
    ...                       num_bins=40, domain=[1, 80]*ureg.GeV)
    >>> print ebins
    OneDimBinning('energy', 40 logarithmically-uniform bins spanning [1.0, 80.0] GeV)
    >>> ebins2 = ebins.to('joule')
    >>> print ebins2
    OneDimBinning('energy', 40 logarithmically-uniform bins spanning [1.60217653e-10, 1.281741224e-08] J)
    >>> czbins = OneDimBinning(name='coszen',
    ...                        is_lin=True, num_bins=4, domain=[-1, 0])
    >>> print czbins
    OneDimBinning('coszen', 4 equally-sized bins spanning [-1.0, 0.0])
    >>> czbins2 = OneDimBinning(name='coszen',
    ...                         bin_edges=[-1, -0.75, -0.5, -0.25, 0])
    >>> czbins == czbins2
    True

    """
    # `is_log` and `is_lin` are required for state alongsize bin_edges so that
    # a sub-sampling down to a single bin that is then resampled to > 1 bin
    # will retain the log/linear property of the original OneDimBinning.
    _hash_attrs = ('name', 'tex', 'bin_edges', 'is_log', 'is_lin', 'bin_names')

    def __init__(self, name, tex=None, bin_edges=None, units=None, domain=None,
                 num_bins=None, is_lin=None, is_log=None, bin_names=None):
        # Basic validation and translation of args; note that iterables are
        # converted to sequences later on
        if not isinstance(name, basestring):
            raise TypeError('`name` must be a string; got "%s".' %type(name))
        if domain is not None:
            assert isinstance(domain, Iterable)
        if bin_names is not None:
            if isinstance(bin_names, basestring):
                bin_names = (bin_names,)
            if (isinstance(bin_names, Iterable)
                    and all(isinstance(n, basestring) and n
                            for n in bin_names)):
                bin_names = tuple(bin_names)
            else:
                raise ValueError(
                    '`bin_names` must either be None or an iterable of'
                    ' nonzero-length strings.'
                )
        if bin_edges is not None:
            assert isinstance(bin_edges, Iterable)
        if is_lin is not None:
            assert isinstance(is_lin, bool)
        if is_log is not None:
            assert isinstance(is_log, bool)

        self._normalize_values = True
        self._name = make_valid_python_name(name)
        if self._name != name:
            logging.warning('Converted `name` "%s" to valid Python: "%s"',
                            name, self._name)
        self._tex = tex
        self._basename = None
        self._bin_names = bin_names
        self._hashable_state = None
        self._serializable_state = None
        self._normalized_state = None
        self._midpoints = None
        self._weighted_centers = None
        self._edge_magnitudes = None
        self._bin_widths = None
        self._inbounds_criteria = None

        # TODO: define hash based upon conversion of things to base units (such
        # that a valid comparison can be made between indentical binnings but
        # that use different units). Be careful to round to just less than
        # double-precision limits after conversion so that hashes will work out
        # to be the same after conversion to the base units.

        self._hash = None
        self._edges_hash = None

        # Figure out the units (if any) for each quantity passed in. Precedence
        # for units is:
        #   1. `units`
        #   2. `bin_edges`
        #   3. `domain`
        #   4. default to units of `ureg.dimensionless`

        if units is not None:
            if isinstance(units, ureg.Quantity):
                units = units.units
            elif not isinstance(units, ureg.Unit):
                units = ureg.Unit(units)
            units_dimensionality = units.dimensionality

        dimensionless_bin_edges = None

        if bin_edges is not None:
            if isinstance(bin_edges, ureg.Quantity):
                be_units = bin_edges.units
                if units is None:
                    units = be_units
                else:
                    if be_units.dimensionality != units_dimensionality:
                        raise ValueError(
                            '`bin_edges` units %s are incompatible with units'
                            ' %s.' % (be_units, units)
                        )
                    if be_units != units:
                        logging.warn('`bin_edges` are specified in units of %s'
                                     ' but `units` is specified as %s.'
                                     ' Converting `bin_edges` to the latter.',
                                     be_units, units)
                        bin_edges.ito(units)
                dimensionless_bin_edges = bin_edges.magnitude

            elif bin_edges is not None:
                dimensionless_bin_edges = np.asarray(bin_edges)
                bin_edges = None

        dimensionless_domain = None

        if domain is not None:
            if isinstance(domain, ureg.Quantity):
                domain_units = domain.units
                if units is None:
                    units = domain_units
                else:
                    if domain_units.dimensionality != units_dimensionality:
                        raise ValueError(
                            '`domain` units %s are incmompatible with units'
                            ' %s.' % (domain_units, units)
                        )
                    if domain_units != units:
                        logging.warn('`domain` units %s will be converted to'
                                     ' %s.', domain_units, units)
                        domain.ito(units)
                dimensionless_domain = domain.magnitude

            else:
                domain_lower_is_quant = isinstance(domain[0], ureg.Quantity)
                domain_upper_is_quant = isinstance(domain[1], ureg.Quantity)
                assert domain_lower_is_quant == domain_upper_is_quant
                if domain_lower_is_quant:
                    assert domain[0].dimensionality == domain[1].dimensionality
                    if domain[1].units != domain[0].units:
                        domain[1] = domain[1].to(domain[0].units)
                    dimensionless_domain = (domain[0].magnitude,
                                            domain[1].magnitude)
                else:
                    dimensionless_domain = tuple(domain)
                    domain = None

        # If no units have been discovered from the input args, assign default
        # units
        if units is None:
            units = ureg.dimensionless

        # If both `is_log` and `is_lin` are specified, both cannot be true
        # (but both can be False, in case of irregularly-spaced bins)
        if is_log and is_lin:
            raise ValueError('`is_log=%s` contradicts `is_lin=%s`'
                             % (is_log, is_lin))

        if dimensionless_bin_edges is None:
            if (num_bins is None
                    or dimensionless_domain is None
                    or not (is_lin or is_log)):
                raise ValueError(
                    'If not specifying bin edges explicitly, `domain` and'
                    ' `num_bins` must be specified and one of `is_lin` or'
                    ' `is_log` (but not both) must be `True`.'
                )
            if is_log:
                is_lin = False
                dimensionless_bin_edges = np.logspace(
                    np.log10(dimensionless_domain[0]),
                    np.log10(dimensionless_domain[1]),
                    num_bins + 1
                )
            elif is_lin:
                is_log = False
                dimensionless_bin_edges = np.linspace(
                    dimensionless_domain[0],
                    dimensionless_domain[1],
                    num_bins + 1
                )
        elif dimensionless_domain is not None:
            assert dimensionless_domain[0] == dimensionless_bin_edges[0]
            assert dimensionless_domain[1] == dimensionless_bin_edges[-1]

        if is_lin:
            if not self.is_bin_spacing_lin(dimensionless_bin_edges):
                raise ValueError('`is_lin` is True but `bin_edges` are not'
                                 ' linearly spaced.')
            is_log = False
        elif is_log:
            if not self.is_binning_ok(dimensionless_bin_edges, is_log=True):
                raise ValueError('`is_log` is True but `bin_edges` are not'
                                 ' logarithmically spaced.')
            is_lin = False
        else:
            is_lin = self.is_bin_spacing_lin(dimensionless_bin_edges)
            try:
                is_log = self.is_bin_spacing_log(dimensionless_bin_edges)
            except ValueError:
                is_log = False

        if dimensionless_domain is None:
            dimensionless_domain = (dimensionless_bin_edges[0],
                                    dimensionless_bin_edges[-1])

        if bin_edges is None:
            self._bin_edges = dimensionless_bin_edges * units
        else:
            self._bin_edges = bin_edges

        if domain is None:
            self._domain = dimensionless_domain * units
        else:
            self._domain = domain

        self._units = units

        # Derive rest of unspecified parameters from bin_edges or enforce
        # them if they were specified as arguments to init
        if num_bins is None:
            num_bins = len(self.bin_edges) - 1
        else:
            assert num_bins == len(self.bin_edges) - 1, \
                    '%s, %s' %(num_bins, self.bin_edges)
        self._num_bins = num_bins

        if (self._bin_names is not None
                and len(self._bin_names) != self._num_bins):
            raise ValueError(
                'There are %d bins, so there must be %d `bin_names` (or None)'
                ' provided; got %d bin name instead: %s.'
                % (self._num_bins, self._num_bins, len(self._bin_names),
                   self._bin_names)
            )

        self._is_lin = is_lin
        self._is_log = is_log
        self._is_irregular = not (self.is_lin or self.is_log)

    def __repr__(self):
        previous_precision = np.get_printoptions()['precision']
        np.set_printoptions(precision=18)
        try:
            argstrs = [('%s=%r' %item) for item in
                       self.serializable_state.items()]
            r = '%s(%s)' %(self.__class__.__name__, ',\n    '.join(argstrs))
        finally:
            np.set_printoptions(precision=previous_precision)
        return r

    def __str__(self):
        domain_str = (
            'spanning '
            + '[%s, %s] %s' %(self.bin_edges[0].magnitude,
                              self.bin_edges[-1].magnitude,
                              format(self.units, '~'))
        ).strip()

        edge_str = (
            'with edges at ['
            + ', '.join(str(e) for e in self.bin_edges.m)
            + '] '
            + format(self.bin_edges.u, '~')
        ).strip()

        if self.num_bins == 1:
            descr = '1 bin %s' %edge_str
            if self.is_lin:
                descr += ' (behavior is linear)'
            elif self.is_log:
                descr += ' (behavior is logarithmic)'
        elif self.is_lin:
            descr = '%d equally-sized bins %s' %(self.num_bins, domain_str)
        elif self.is_log:
            descr = '%d logarithmically-uniform bins %s' %(self.num_bins,
                                                           domain_str)
        else:
            descr = '%d irregularly-sized bins %s' %(self.num_bins, edge_str)

        if self.bin_names is not None:
            descr += (', bin_names=['
                      + ', '.join(("'%s'"%n) for n in self.bin_names)
                      + ']')

        return (self.__class__.__name__
                + "('{name:s}', {descr:s}".format(name=self.name, descr=descr)
                + ")")

    def __pretty__(self, p, cycle):
        """Method used by the `pretty` library for formatting"""
        if cycle:
            p.text('%s(...)' % self.__class__.__name__)
        else:
            p.begin_group(4, '%s' % self)
            p.end_group(4, ')')

    def _repr_pretty_(self, p, cycle):
        """Method used by e.g. ipython/Jupyter for formatting"""
        return self.__pretty__(p, cycle)

    def __getstate__(self):
        """Method invoked during pickling"""
        return self.serializable_state

    def __setstate__(self, state):
        """Method invoked during unpickling"""
        self.__init__(**state)

    def to_json(self, filename, **kwargs):
        """Serialize the state to a JSON file that can be instantiated as a new
        object later.

        Parameters
        ----------
        filename : str
            Filename; must be either a relative or absolute path (*not
            interpreted as a PISA resource specification*)
        **kwargs
            Further keyword args are sent to `pisa.utils.jsons.to_json()`

        See Also
        --------
        from_json : Instantiate new OneDimBinning object from the file written
            by this method

        """
        jsons.to_json(self.serializable_state, filename=filename, **kwargs)

    @classmethod
    def from_json(cls, resource):
        """Instantiate a new object from the contents of a JSON file as
        formatted by the `to_json` method.

        Parameters
        ----------
        resource : str
            A PISA resource specification (see pisa.utils.resources)

        See Also
        --------
        to_json

        """
        state = jsons.from_json(resource)
        return cls(**state)

    def __contains__(self, x):
        try:
            self.index(x)
        except ValueError:
            return False
        return True

    def index(self, x):
        """Return integer index of bin identified by `x`.

        Parameters
        ----------
        x : int, string
            If int, ensure it is a valid index and return; if string, look for
            bin with corresponding name.

        Returns
        -------
        idx: int
            index of bin corresponding to `x`

        Raises
        ------
        ValueError if `x` cannot identify a valid bin

        """
        try:
            if isinstance(x, basestring):
                assert self.bin_names is not None
                return self.bin_names.index(x)
            if isinstance(x, int):
                assert x >= 0 and x < len(self)
                return x
            raise TypeError('`x` must be either int or string; got %s instead.'
                            % type(x))
        except (AssertionError, ValueError):
            valid_range = [0, len(self)-1]
            if self.bin_names is None:
                valid_names = ''
            else:
                valid_names = ' or a valid bin name in %s' % (self.bin_names,)
            raise ValueError('Bin corresponding to "%s" could not be located.'
                             ' Specify an int in %s%s.'
                             % (x, valid_range, valid_names))

    def iterbins(self):
        """Return an iterator over each bin. The elments returned by the
        iterator are each a OneDimBinning object, just containing a single bin.

        Note that for one test, `iterbins` is about 500x slower than
        `iteredgetuples`.

        Returns
        -------
        bin_iterator

        See Also
        --------
        iteredgetuples
            Faster but only returns edges of bins, not OneDimBinning objects.

        """
        return (self[i] for i in range(len(self)))

    def iteredgetuples(self):
        """Return an iterator over each bin's edges. The elments returned by
        the iterator are each a tuple, containing the edges of the bin. Units
        are stripped prior to iteration for purposes of speed.

        Returns
        -------
        edges_iterator

        See Also
        --------
        iterbins
            Similar, but returns a OneDimBinning object for each bin; slower
            than this method (by as much as 500x in one test) but easier to
            work with.

        """
        mags = self.edge_magnitudes
        return ((e0, e1) for e0, e1 in izip(mags[:-1], mags[1:]))

    @property
    def serializable_state(self):
        """OrderedDict containing savable state attributes"""
        if self._serializable_state is None:
            state = OrderedDict()
            state['name'] = self.name
            state['bin_edges'] = self.edge_magnitudes
            state['units'] = str(self.units)
            state['is_log'] = self.is_log
            state['is_lin'] = self.is_lin
            state['bin_names'] = self.bin_names
            self._serializable_state = state
        # Since the tex property can be modified, must set every time this
        # property is called
        self._serializable_state['tex'] = self.tex
        return self._serializable_state

    @property
    def hashable_state(self):
        """OrderedDict containing simplified state attributes (i.e. some state
        attributes are represented by their hashes) used for testing equality
        between two objects.

        Use `hashable_state` for faster equality checks and `normalized_state`
        for inspecting the contents of each state attribute pre-hashing
        """
        if self._hashable_state is None:
            state = OrderedDict()
            state['name'] = self.name
            state['edges_hash'] = self.edges_hash
            state['is_log'] = self.is_log
            state['is_lin'] = self.is_lin
            state['bin_names'] = self.bin_names
            self._hashable_state = state
        return self._hashable_state

    @property
    def normalized_state(self):
        """OrderedDict containing normalized (base units, and rounded to
        appropriate precision) state attributes used for testing equality
        between two objects.

        Use `hashable_state` for faster equality checks and `normalized_state`
        for inspecting the contents of each state attribute pre-hashing
        """
        if self._normalized_state is None:
            state = OrderedDict()
            state['name'] = self.name
            bin_edges = normQuant(self.bin_edges, sigfigs=HASH_SIGFIGS)
            state['bin_edges'] = bin_edges
            state['is_log'] = self.is_log
            state['is_lin'] = self.is_lin
            state['bin_names'] = self.bin_names
            self._normalized_state = state
        return self._normalized_state

    @property
    def edge_magnitudes(self):
        """Bin edges' magnitudes"""
        if self._edge_magnitudes is None:
            self._edge_magnitudes = self.bin_edges.magnitude
        return self._edge_magnitudes

    @property
    def name(self):
        """Name of the dimension"""
        return self._name

    @property
    def basename(self):
        """Basename of the dimension, stripping "true", "reco", underscores,
        whitespace, etc. from the `name` attribute."""
        if self._basename is None:
            self._basename = basename(self.name)
        return self._basename

    # TODO: reimplement just the translate-on-input (or not?), but is this a
    # performance hit for e.g. iterbins()? That could argue for
    # translate-on-output...

    @property
    def tex(self):
        """string : TeX label"""
        if self._tex is None:
            return text2tex(self.name)
        return self._tex

    @tex.setter
    def tex(self, val):
        """None or TeX string for dimension; surrounding dollars-signs ($) are
        stripped off (and must be added prior to e.g. plotting)"""
        assert val is None or isinstance(val, basestring)
        if val is not None:
            val = strip_outer_dollars(val)
        self._tex = val

    @property
    def label(self):
        """TeX-formatted axis label, including units (if not dimensionless)"""
        if self.tex is None:
            name_tex = r'{\rm %s}' % text2tex(self.name)
        else:
            name_tex = self.tex

        if self.units == ureg.dimensionless:
            units_tex = ''
        else:
            units_tex = r' \; \left( {:~L} \right)'.format(self.units)

        return name_tex + units_tex

    @property
    def shape(self):
        """tuple : shape of binning, akin to `nump.ndarray.shape`"""
        return (self.num_bins,)

    @property
    def size(self):
        """int : total number of bins"""
        return self.num_bins

    @property
    def bin_edges(self):
        """array : Edges of the bins."""
        return self._bin_edges

    @property
    def bin_names(self):
        """list of strings or None : Bin names"""
        return self._bin_names

    @property
    def domain(self):
        """array : domain of the binning, (min, max) bin edges"""
        if self._domain is None:
            bin_edges = self.edge_magnitudes
            self._domain = np.array([np.min(bin_edges),
                                     np.max(bin_edges)]) * self.units
        return self._domain

    @property
    def range(self):
        """float : range of the binning, (max-min) bin edges"""
<<<<<<< HEAD
        return self._domain[-1] - self._domain[0]
=======
        domain = self.domain
        return domain[1] - domain[0]
>>>>>>> 67073ae7

    @property
    def units(self):
        """pint.Unit : units of the bins' edges"""
        return self._units

    @property
    def num_bins(self):
        """int : Number of bins"""
        return self._num_bins

    @property
    def is_lin(self):
        """bool : Whether bin spacing is linearly uniform"""
        return self._is_lin

    @property
    def is_log(self):
        """bool : Whether bin spacing is logarithmically uniform"""
        return self._is_log

    @property
    def is_irregular(self):
        """bool : True if bin spacing is neither linear nor logarithmic."""
        return self._is_irregular

    @property
    def midpoints(self):
        """array : Midpoints of the bins: linear average of each bin's
        edges."""
        if self._midpoints is None:
            self._midpoints = (self.bin_edges[:-1] + self.bin_edges[1:])/2.0
        return self._midpoints

    @property
    def weighted_centers(self):
        """array : Centers of the bins taking e.g. logarithmic behavior
        into account. I.e., if binning is logarithmic, this is **not**
        the same `midpoints`, whereas in all other cases, it is identical."""
        if self._weighted_centers is None:
            if self.is_log:
                self._weighted_centers = np.sqrt(self.bin_edges[:-1] *
                                                 self.bin_edges[1:])
            else:
                self._weighted_centers = self.midpoints
        return self._weighted_centers

    @property
    def hash(self):
        """int : Hash value based upon less-than-double-precision-rounded
        numerical values and any other state (includes name, tex, is_log, and
        is_lin attributes). Rounding is done to `HASH_SIGFIGS` significant
        figures.

        Set this class attribute to None to keep full numerical precision in
        the values hashed (but be aware that this can cause equal things
        defined using different unit orders-of-magnitude to hash differently).

        """
        if self._hash is None:
            s = self.hashable_state
            self._hash = hash_obj(s)
        return self._hash

    def rehash(self):
        """Force `hash` and `edges_hash` attributes to be recomputed"""
        self._hash = None
        self._edges_hash = None
        _ = self.hash
        _ = self.edges_hash

    def __hash__(self):
        return self.hash

    @property
    def normalize_values(self):
        """bool : Whether to normalize quantities' units prior to hashing"""
        return self._normalize_values

    @normalize_values.setter
    def normalize_values(self, b):
        assert isinstance(b, bool)
        if b == self._normalize_values:
            return
        # Invalidate the hash, since the hashing behavior has changed
        self._hash = None
        self._edges_hash = None
        self._normalize_values = b

    @property
    def edges_hash(self):
        """Hash value based *solely* upon bin edges' values.

        The hash value is obtained on the edges after "normalizing" their
        values if `self.normalize_values` is True; see
        `pisa.utils.comparsions.normQuant` for details of the normalization
        process.

        """
        if self._edges_hash is None:
            if self.normalize_values:
                bin_edges = normQuant(self.bin_edges, sigfigs=HASH_SIGFIGS)
            else:
                bin_edges = self.bin_edges
            self._edges_hash = hash_obj(bin_edges)
        return self._edges_hash

    @property
    def bin_widths(self):
        """Absolute widths of bins."""
        if self._bin_widths is None:
            self._bin_widths = np.abs(np.diff(self.bin_edges))
        return self._bin_widths

    @property
    def inbounds_criteria(self):
        """Return string boolean criteria indicating e.g. an event falls within
        the limits of the defined binning.

        This can be used for e.g. applying cuts to events.

        See Also
        --------
        pisa.core.events.keepInbounds

        """
        if self._inbounds_criteria is None:
            be = self.edge_magnitudes
            crit = '(%s >= %.15e) & (%s <= %.15e)' % (self.name, min(be),
                                                      self.name, max(be))
            self._inbounds_criteria = crit
        return self._inbounds_criteria

    def __len__(self):
        """Number of bins (*not* number of bin edges)."""
        return self.num_bins

    def __mul__(self, other):
        if isinstance(other, OneDimBinning):
            return MultiDimBinning([self, other])
        elif isinstance(other, MultiDimBinning):
            return MultiDimBinning(chain([self], other))
        return OneDimBinning(name=self.name, tex=self.tex,
                             bin_edges=self.bin_edges * other)

    # TODO: if same or contained dimension, modify the current binning OR
    # create a smarter MultiDimBinning object that allows for multiple
    # disconnected binning regions with arbitrary binning within each
    # region
    def __add__(self, other):
        if isinstance(other, OneDimBinning):
            return MultiDimBinning([self, other])
        elif isinstance(other, MultiDimBinning):
            return MultiDimBinning(chain([self], other))

        if isbarenumeric(other):
            other = other * ureg.dimensionless
        if isinstance(other, ureg.Quantity):
            new_bin_edges = self.bin_edges + other
            return OneDimBinning(name=self.name, tex=self.tex,
                                 bin_edges=new_bin_edges)
        else:
            raise TypeError('Unhandled type %s for __add__' %type(other))

    @_new_obj
    def __deepcopy__(self, memo):
        """Explicit deepcopy constructor"""
        return {}

    @staticmethod
    def is_bin_spacing_log(bin_edges):
        """Check if `bin_edges` define a logarithmically-uniform bin spacing.

        Parameters
        ----------
        bin_edges : sequence
            Fewer than 2 `bin_edges` - raises ValueError
            Two `bin_edges` - returns False as a reasonable guess (spacing is
                assumed to be linear)
            More than two `bin_edges` - whether spacing is linear is computed

        Returns
        -------
        bool

        """
        bin_edges = np.asarray(bin_edges)
        if len(bin_edges) < 3:
            raise ValueError('%d bin edge(s) passed; require at least 3 to'
                             ' determine nature of bin spacing.'
                             % len(bin_edges))
        with np.errstate(divide='raise', over='raise', under='raise',
                         invalid='raise'):
            try:
                log_spacing = bin_edges[1:] / bin_edges[:-1]
            except (AssertionError, FloatingPointError, ZeroDivisionError):
                return False
        if any(np.abs(ls - log_spacing[0]) > EPSILON for ls in log_spacing[1:]):
            return False
        return True

    @staticmethod
    def is_bin_spacing_lin(bin_edges):
        """Check if `bin_edges` define a linearly-uniform bin spacing.

        Parameters
        ----------
        bin_edges : sequence
            Fewer than 2 `bin_edges` - raises ValueError
            Two `bin_edges` - returns True as a reasonable guess
            More than two `bin_edges` - whether spacing is linear is computed

        Returns
        -------
        bool

        Raises
        ------
        ValueError if fewer than 2 `bin_edges` are specified.

        """
        bin_edges = np.array(bin_edges)
        if len(bin_edges) == 1:
            raise ValueError('Single bin edge passed; require at least 2 to'
                             ' determine nature of bin spacing.')
        if not np.all(np.isfinite(bin_edges)):
            return False
        # Default is to assume linear behavior if only two bin edges are given
        if len(bin_edges) == 2:
            return True
        lin_spacing = np.diff(bin_edges)
        if np.allclose(lin_spacing, lin_spacing[0]):
            return True
        return False

    @staticmethod
    def is_binning_ok(bin_edges, is_log):
        """Check monotonicity and that bin spacing is logarithmically uniform
        (if `is_log == True`)

        Parameters
        ----------
        bin_edges : sequence
            Bin edges to check the validity of

        is_log : bool
            Whether binning is expected to be logarithmically uniform.

        Returns
        -------
        bool, True if binning is OK, False if not

        """
        # Must be at least two edges to define a single bin
        if len(bin_edges) < 2:
            return False
        # Bin edges must be monotonic and strictly increasing
        if np.any(np.diff(bin_edges) <= 0):
            return False
        # Log binning must have equal widths in log-space (but a single bin
        # has no "spacing" or stride, so no need to check)
        if is_log and len(bin_edges) > 2:
            return OneDimBinning.is_bin_spacing_log(bin_edges)
        return True

    # TODO: as of now, only downsampling is allowed. Is this reasonable?
    def is_compat(self, other):
        """Compatibility -- for now -- is defined by all of self's bin
        edges form a subset of other's bin edges (i.e. you can downsample to
        get from the other binning to this binning), and the units must be
        compatible.

        Note that this might bear revisiting, or redefining just for special
        circumstances.

        Parameters
        ----------
        other : OneDimBinning

        Returns
        -------
        bool

        """
        if self.name != other.name:
            logging.trace('Dimension names do not match')
            return False

        if self.units.dimensionality != other.units.dimensionality:
            logging.trace('Incompatible units')
            return False

        if self.bin_names != other.bin_names:
            logging.trace('Bin names do not match')
            return False

        # TODO: should we force normalization?
        # TODO: Should we use FTYPE_SIGFIGS or # HASH_SIGFIGS?
        if self.normalize_values:
            my_normed_bin_edges = set(
                normQuant(self.bin_edges, sigfigs=HASH_SIGFIGS).magnitude
            )
            other_normed_bin_edges = set(
                normQuant(other.bin_edges, sigfigs=HASH_SIGFIGS).magnitude
            )
        else:
            my_normed_bin_edges = set(self.bin_edges.magnitude)
            other_normed_bin_edges = set(other.bin_edges.magnitude)

        if my_normed_bin_edges.issubset(other_normed_bin_edges):
            return True

        logging.trace('self.bin_edges not a subset of other.bin_edges')
        logging.trace('Bins in this map not found in other = %s',
                      my_normed_bin_edges.difference(other_normed_bin_edges))

        return False

    @property
    @_new_obj
    def basename_binning(self):
        """Identical binning but named as the basename of this binning. Note
        that the `tex` property is not carried over into the new binning."""
        return {'name': self.basename, 'tex': None}

    @property
    @_new_obj
    def finite_binning(self):
        """Identical binning but with infinities in bin edges replaced by
        largest/smallest floating-point numbers representable with the current
        pisa.FTYPE."""
        float_info = np.finfo(FTYPE)
        finite_edges = np.clip(self.edge_magnitudes, a_min=float_info.min,
                               a_max=float_info.max)
        return {'bin_edges': finite_edges}

    @_new_obj
    def oversample(self, factor):
        """Return a OneDimBinning object oversampled relative to this object's
        binning.

        Parameters
        ----------
        factor : integer
            Factor by which to oversample the binning, with `factor`-times
            as many bins (*not* bin edges) as this object has.

        Returns
        -------
        OneDimBinning object

        """
        if factor < 1 or factor != int(factor):
            raise ValueError('`factor` must be integer >= 0; got %s' %factor)

        factor = int(factor)

        if factor == 1:
            return self

        if self.is_log:
            bin_edges = np.logspace(np.log10(self.domain[0].m),
                                    np.log10(self.domain[-1].m),
                                    self.num_bins * factor + 1)
        elif self.is_lin:
            bin_edges = np.linspace(self.domain[0].m, self.domain[-1].m,
                                    self.num_bins * factor + 1)
        else: # irregularly-spaced
            bin_edges = []
            for lower, upper in izip(self.edge_magnitudes[:-1],
                                     self.edge_magnitudes[1:]):
                this_bin_new_edges = np.linspace(lower, upper, factor+1)
                # Exclude the last edge, as this will be first edge for the
                # next divided bin
                bin_edges.extend(this_bin_new_edges[:-1])
            # Final bin needs final edge
            bin_edges.append(this_bin_new_edges[-1])

        return {'bin_edges': np.array(bin_edges)*self.units,
                'bin_names': None}

    # TODO: do something cute with bin names, if they exist?
    @_new_obj
    def downsample(self, factor):
        """Downsample the binning by an integer factor that evenly divides the
        current number of bins.

        Parameters
        ----------
        factor : int >= 1
            Downsampling factor that evenly divides the current number of
            bins. E.g., if the current number of bins is 4, `factor` can be
            one of 1, 2, or 4. Note that floats are converted into integers
            if `float(factor) == int(factor)`.

        Returns
        -------
        new_binning : OneDimBinning
            New binning, downsampled from the current binning.

        Raises
        ------
        ValueError if illegal value is specified for `factor`

        """
        if int(factor) != float(factor):
            raise ValueError('Floating point `factor` is non-integral.')
        factor = int(factor)

        if factor == 1:
            return self

        if factor < 1 or factor > self.num_bins:
            raise ValueError(
                '`factor` %d is out of range; must be >= 1 and <= number of'
                ' bins (%d).' % (factor, self.num_bins)
            )

        if self.num_bins % factor != 0:
            raise ValueError(
                '`factor` %d does not evenly divide number of bins (%d).'
                % (factor, self.num_bins)
            )

        return {'bin_edges': self.bin_edges[::factor],
                'bin_names': None}

    def ito(self, units):
        """Convert units in-place. Cf. Pint's `ito` method."""
        if units is None:
            units = ''
        for attr in ['bin_edges', 'domain', 'midpoints', 'weighted_centers']:
            getattr(self, attr).ito(units)

    @_new_obj
    def to(self, units): # pylint: disable=invalid-name
        """Convert bin edges' units to `units`.

        Parameters
        ----------
        units : None, string, or pint.Unit

        Returns
        -------
        new_binning : OneDimBinning
            New binning object whose edges have units `units`

        """
        if units is None:
            units = 'dimensionless'
        return {'bin_edges': self.bin_edges.to(ureg(str(units)))}

    def __getattr__(self, attr):
        return super(OneDimBinning, self).__getattribute__(attr)

    # TODO: make this actually grab the bins specified (and be able to grab
    # disparate bins, whether or not they are adjacent)... i.e., fill in all
    # upper bin edges, and handle the case that it goes from linear or log
    # to uneven (or if it stays lin or log, keep that attribute for the
    # subselection). Granted, a OneDimBinning object right now requires
    # monotonically-increasing and adjacent bins.

    # TODO: make indexing allow for sequence containing a single ellipsis
    # TODO: for some reason, this is crazy, crazy slow when indexing with
    #       ellipsis... why?
    # NOTE: mabye we don't care, since using ellipsis (or even an isolated,
    #       single colon) in a one-dimensional object is a "violation of the
    #       contract": http://stackoverflow.com/a/118508
    @_new_obj
    def __getitem__(self, index):
        """Return a new OneDimBinning, sub-selected by `index`.

        Parameters
        ----------
        index : int, slice, ellipsis, str, or length-one Sequence
            The *bin indices* (not bin-edge indices) to return. Generated
            OneDimBinning object must obey the usual rules (monotonic, etc.).
            If a str is supplied it must match a name in bin_names

        Returns
        -------
        A new OneDimBinning but only with bins selected by `index`.

        """
        # Ellipsis: binninng[...] returns everything
        if index is Ellipsis:
            return {}

        magnitude = self.edge_magnitudes
        units = self.units
        orig_index = index
        mylen = len(magnitude) - 1
        bin_names = self.bin_names

        # Deal with indexing by name first so as to not break anything else
        if isinstance(index, basestring):
            assert bin_names is not None
            index = bin_names.index(index)

        # Simple to get all but final bin edge
        bin_edges = magnitude[index].tolist()

        if np.isscalar(bin_edges):
            bin_edges = [bin_edges]
        else:
            bin_edges = list(bin_edges)

        # Convert index/indices to positive-number sequence
        if isinstance(index, slice):
            index = list(range(*index.indices(mylen)))
        if isinstance(index, int):
            index = [index]

        if isinstance(index, Iterable):
            if not isinstance(index, Sequence):
                index = list(index)
            for bin_index in index:
                if isinstance(bin_index, str):
                    raise ValueError('Slicing by seq of names currently not'
                                     ' supported')
            if not index:
                raise ValueError('`index` "%s" results in no bins being'
                                 ' specified.' %orig_index)
            if len(index) > 1 and not np.all(np.diff(index) == 1):
                raise ValueError('Bin indices must be monotonically'
                                 ' increasing and adjacent.')
            new_edges = set()
            new_names = []
            for bin_index in index:
                if bin_index < -mylen or bin_index >= mylen:
                    raise ValueError(
                        "Dimension '%s': bin index %s is invalid. Bin index"
                        " must be >= %+d and <= %+d"
                        %(self.name, bin_index, -mylen, mylen-1)
                    )
                edge_ind0 = bin_index % mylen
                edge_ind1 = edge_ind0 + 1
                if bin_names is not None:
                    new_names.append(bin_names[edge_ind0])
                mag0 = magnitude[edge_ind0]
                mag1 = magnitude[edge_ind1]
                new_edges = new_edges.union((mag0, mag1))
        else:
            raise TypeError('Unhandled index type %s' %type(orig_index))

        if new_names == []:
            new_names = None
        # Retrieve current state; only bin_edges and bin_names need to be
        # updated
        new_edges = sorted(new_edges)
        new_edges = np.array(new_edges)
        new_edges = new_edges * units
        return {'bin_edges': new_edges, 'bin_names': new_names}

    def __iter__(self):
        return self.iterbins()

    def __eq__(self, other):
        if not isinstance(other, OneDimBinning):
            return False
        return recursiveEquality(self.hashable_state, other.hashable_state)

    def __ne__(self, other):
        return not self.__eq__(other)


class MultiDimBinning(object):
    """
    Multi-dimensional binning object. This can contain one or more
    OneDimBinning objects, and all subsequent operations (e.g. slicing) will
    act on these in the order they are supplied.

    Note that it is convenient to construct MultiDimBinning objects via the *
    operator (which implementes the outer product) from multiple OneDimBinning
    objects. See Examples below for details.


    Parameters
    ----------
    dimensions : OneDimBinning or sequence convertible thereto
        Dimensions for the binning object. Indexing into the MultiDimBinning
        object follows the order in which dimensions are provided.


    See Also
    --------
    OneDimBinning : each item that is not a OneDimBinning object is passed to
        this class to be instantiated as such.


    Examples
    --------
    >>> from pisa import ureg
    >>> from pisa.core.binning import MultiDimBinning, OneDimBinning
    >>> ebins = OneDimBinning(name='energy', is_log=True,
    ...                       num_bins=40, domain=[1, 80]*ureg.GeV)
    >>> czbins = OneDimBinning(name='coszen',
    ...                        is_lin=True, num_bins=4, domain=[-1, 0])
    >>> mdb = ebins * czbins
    >>> print mdb
    MultiDimBinning(
            OneDimBinning('energy', 40 logarithmically-uniform bins spanning [1.0, 80.0] GeV),
            OneDimBinning('coszen', 4 equally-sized bins spanning [-1.0, 0.0])
    )
    >>> print mdb.energy
    OneDimBinning(name=OneDimBinning('energy', 40 logarithmically-uniform bins spanning [1.0, 80.0] GeV))
    >>> print mdb[0, 0]
    MultiDimBinning(
            OneDimBinning('energy', 1 bin with edges at [1.0, 1.11577660129] GeV (behavior is logarithmic)),
            OneDimBinning('coszen', 1 bin with edges at [-1.0, -0.75] (behavior is linear))
    )
    >>> print mdb.slice(energy=2)
    MultiDimBinning(
            OneDimBinning('energy', 1 bin with edges at [1.24495742399, 1.38909436329] GeV (behavior is logarithmic)),
            OneDimBinning('coszen', 4 equally-sized bins spanning [-1.0, 0.0])
    )
    >>> smaller_binning = mdb[0:2, 0:3]
    >>> map = smaller_binning.ones(name='my_map')
    >>> print map
    Map(name='my_map',
        tex='{\\rm my\\_map}',
        full_comparison=False,
        hash=None,
        parent_indexer=None,
        binning=MultiDimBinning(
                OneDimBinning('energy', 2 logarithmically-uniform bins spanning [1.0, 1.24495742399] GeV),
                OneDimBinning('coszen', 3 equally-sized bins spanning [-1.0, -0.25])
        ),
        hist=array([[ 1.,  1.,  1.],
                    [ 1.,  1.,  1.]]))

    """
    def __init__(self, dimensions):
        self.__map_class = None

        if isinstance(dimensions, OneDimBinning):
            dimensions = [dimensions]
        if not isinstance(dimensions, Sequence):
            if isinstance(dimensions, Mapping):
                if len(dimensions) == 1 and hasattr(dimensions, 'dimensions'):
                    dimensions = dimensions['dimensions']
                dimensions = [dimensions]
            elif isinstance(dimensions, Iterable):
                pass
            else:
                raise TypeError('`dimensions` unhandled type: %s'
                                % type(dimensions))
        tmp_dimensions = []
        for obj_num, obj in enumerate(dimensions):
            if isinstance(obj, OneDimBinning):
                one_dim_binning = obj
            elif isinstance(obj, Mapping):
                one_dim_binning = OneDimBinning(**obj)
            else:
                raise TypeError('Argument/object #%d unhandled type: %s'
                                %(obj_num, type(obj)))
            tmp_dimensions.append(one_dim_binning)
        self._dimensions = tuple(tmp_dimensions)
        self._names = None
        self._basenames = None
        self._hash = None
        self._num_dims = None
        self._size = None
        self._shape = None
        self._hashable_state = None
        self._coord = None

    def __repr__(self):
        previous_precision = np.get_printoptions()['precision']
        np.set_printoptions(precision=18)
        try:
            argstrs = [('%s=%r' %item) for item in
                       self.serializable_state.items()]
            r = '%s(%s)' %(self.__class__.__name__, ',\n    '.join(argstrs))
        finally:
            np.set_printoptions(precision=previous_precision)
        return r

    def __str__(self):
        return (self.__class__.__name__ + '(\n    '
                + ',\n    '.join(str(dim) for dim in self._dimensions)
                + '\n)')

    def __pretty__(self, p, cycle):
        """Method used by the `pretty` library for formatting"""
        if cycle:
            p.text('%s(...)' % self.__class__.__name__)
        else:
            p.begin_group(4, '%s([' % self.__class__.__name__)
            for n, dim in enumerate(self):
                p.breakable()
                p.pretty(dim)
                if n < len(self)-1:
                    p.text(',')
            p.end_group(4, '])')

    def _repr_pretty_(self, p, cycle):
        """Method used by e.g. ipython/Jupyter for formatting"""
        return self.__pretty__(p, cycle)

    def __getstate__(self):
        """Method invoked during pickling"""
        return self.serializable_state

    def __setstate__(self, state):
        """Method invoked during unpickling"""
        self.__init__(**state)

    @property
    def _map_class(self):
        if self.__map_class is None:
            from pisa.core.map import Map
            self.__map_class = Map
        return self.__map_class

    def to_json(self, filename, **kwargs):
        """Serialize the state to a JSON file that can be instantiated as a new
        object later.


        Parameters
        ----------
        filename : str
            Filename; must be either a relative or absolute path (*not
            interpreted as a PISA resource specification*)

        **kwargs
            Further keyword args are sent to `pisa.utils.jsons.to_json()`


        See Also
        --------
        from_json
            Instantiate new object from the file written by this method
        pisa.utils.jsons.to_json

        """
        jsons.to_json(self.serializable_state, filename=filename, **kwargs)

    @classmethod
    def from_json(cls, resource):
        """Instantiate a new MultiDimBinning object from a JSON file.

        The format of the JSON is generated by the `MultiDimBinning.to_json`
        method, which converts a MultiDimBinning object to basic types and
        numpy arrays are converted in a call to `pisa.utils.jsons.to_json`.

        Parameters
        ----------
        resource : str
            A PISA resource specification (see pisa.utils.resources)

        See Also
        --------
        to_json
        pisa.utils.jsons.to_json

        """
        state = jsons.from_json(resource)
        return cls(**state)

    @property
    def names(self):
        """list of strings : names of each dimension contained"""
        if self._names is None:
            self._names = [dim.name for dim in self]
        return self._names

    @property
    def basenames(self):
        """List of binning names with prefixes and/or suffixes along with any
        number of possible separator characters removed. See function
        `basename` for detailed specifications."""
        if self._basenames is None:
            self._basenames = [b.basename for b in self]
        return self._basenames

    @property
    def basename_binning(self):
        """Identical binning but with dimensions named by their basenames.
        Note that the `tex` properties for the dimensions are not carried over
        into the new binning."""
        return MultiDimBinning(d.basename_binning for d in self)

    @property
    def finite_binning(self):
        """Identical binning but with infinities in bin edges replaced by
        largest/smallest floating-point numbers representable with the current
        pisa.FTYPE."""
        return MultiDimBinning(d.finite_binning for d in self)

    @property
    def dimensions(self):
        """tuple of OneDimBinning : each dimension's binning in a list"""
        return self._dimensions

    @property
    def dims(self):
        """tuple of OneDimBinning : shortcut for `dimensions`"""
        return self._dimensions

    def iterdims(self):
        """Iterator over contained `dimensions`, each a OneDimBinning"""
        return iter(self._dimensions)

    @property
    def num_dims(self):
        """int : number of dimensions"""
        if self._num_dims is None:
            self._num_dims = len(self._dimensions)
        return self._num_dims

    @property
    def shape(self):
        """tuple : shape of binning, akin to `nump.ndarray.shape`"""
        if self._shape is None:
            self._shape = tuple(b.num_bins for b in self._dimensions)
        return self._shape

    @property
    def size(self):
        """int : total number of bins"""
        if self._size is None:
            self._size = reduce(mul, self.shape)
        return self._size

    @property
    def coord(self):
        """namedtuple : coordinate for indexing into binning by dim names"""
        if self._coord is None:
            self._coord = namedtuple('coord', self.names)
        return self._coord

    @property
    def normalize_values(self):
        """bool : Normalize quantities' units prior to hashing"""
        nv = [dim.normalize_values for dim in self]
        if not all(x == nv[0] for x in nv):
            raise ValueError(
                'Contained dimensions have `normalize_values` both True and'
                ' False. Set `normalize_values` to either True or False on'
                ' this MultiDimBinning object to force consistency among'
                ' contained OneDimBinning objects.'
            )

    @normalize_values.setter
    def normalize_values(self, b):
        for dim in self:
            dim.normalize_values = b

    @property
    def serializable_state(self):
        """Attributes of the object that are stored to disk. Note that
        attributes may be returned as references to other objects, so to
        prevent external modification of those objects, the user must call
        deepcopy() separately on the returned OrderedDict.

        Returns
        -------
        state dict : OrderedDict
            can be passed to instantiate a new MultiDimBinning via
            `MultiDimBinning(**state)`

        """
        return OrderedDict({'dimensions': [d.serializable_state for d in self]})

    @property
    def hashable_state(self):
        """Everything necessary to fully describe this object's state. Note
        that objects may be returned by reference, so to prevent external
        modification, the user must call deepcopy() separately on the returned
        OrderedDict.

        Returns
        -------
        state : OrderedDict that can be passed to instantiate a new
            MultiDimBinning via MultiDimBinning(**state)

        """
        if self._hashable_state is None:
            state = OrderedDict()
            # TODO: Shouldn't order matter?
            #state['dimensions'] = [self[name]._hashable_state
            #                       for name in sorted(self.names)]
            state['dimensions'] = [d.hashable_state for d in self]
            self._hashable_state = state
        return self._hashable_state

    @property
    def normalized_state(self):
        """OrderedDict containing normalized (base units, and rounded to
        appropriate precision) state attributes used for testing equality
        between two objects.

        Use `hashable_state` for faster equality checks and `normalized_state`
        for inspecting the contents of each state attribute pre-hashing
        """
        state = OrderedDict()
        state['dimensions'] = [d.normalized_state() for d in self]
        return state

    @property
    def hash(self):
        """Unique hash value for this object"""
        if self._hash is None:
            self._hash = hash_obj(self.hashable_state)
        return self._hash

    def __hash__(self):
        return self.hash

    @property
    def edges_hash(self):
        """int : hash on the list of hashes for each dimension's edge values"""
        return hash_obj([d.edges_hash for d in self])

    @property
    def bin_edges(self):
        """Return a list of the contained dimensions' bin_edges that is
        compatible with the numpy.histogramdd `hist` argument."""
        return [d.bin_edges for d in self]

    @property
    def domains(self):
        """Return a list of the contained dimensions' domains"""
        return [d.domain for d in self]

    @property
    def midpoints(self):
        """Return a list of the contained dimensions' midpoints"""
        return [d.midpoints for d in self]

    @property
    def weighted_centers(self):
        """Return a list of the contained dimensions' weighted_centers (e.g.
        equidistant from bin edges on logarithmic scale, if the binning is
        logarithmic; otherwise linear). Access `midpoints` attribute for
        always-linear alternative."""
        return [d.weighted_centers for d in self]

    @property
    def num_bins(self):
        """Return a list of the contained dimensions' num_bins."""
        return [d.num_bins for d in self]

    @property
    def tot_num_bins(self):
        """Return total number of bins."""
        return np.product(self.num_bins)

    @property
    def units(self):
        """Return a list of the contained dimensions' units"""
        return [d.units for d in self]

    @property
    def inbounds_criteria(self):
        """Return string boolean criteria indicating e.g. an event falls within
        the limits of the defined binning.

        This can be used for e.g. applying cuts to events.

        See Also
        --------
        pisa.core.events.keepEventsInBins

        """
        crit = '(%s)' %(' & '.join(dim.inbounds_criteria for dim in self))
        return crit

    def index(self, dim, use_basenames=False):
        """Find dimension implied by `dim` and return its integer index.

        Parameters
        ----------
        dim : int, string, OneDimBinning
            An integer index, dimesion name, or identical OneDimBinning object
            to locate within the contained dimensions

        use_basenames : bool
            Dimension names are only compared after pre/suffixes are stripped,
            allowing for e.g. `dim`='true_energy' to find 'reco_energy'.

        Returns
        -------
        idx : integer
            index of the dimension corresponding to `dim`

        Raises
        ------
        ValueError if `dim` cannot be found

        """
        names = self.basenames if use_basenames else self.names
        if isinstance(dim, OneDimBinning):
            d = dim.basename if use_basenames else dim.name
            try:
                idx = names.index(d)
            except ValueError:
                what = 'index'
                raise ValueError(
                    'Dimension %s not present. Valid dimensions are in range %s'
                    %(d, [0, len(self)-1])
                )
        elif isinstance(dim, basestring):
            d = basename(dim) if use_basenames else dim
            try:
                idx = names.index(d)
            except ValueError:
                what = 'basename' if use_basenames else 'name'
                raise ValueError(
                    "Dimension %s '%s' not present. Valid dimension %ss are %s"
                    %(what, d, what, names)
                )
        elif isinstance(dim, int):
            if dim < 0 or dim >= len(self):
                raise ValueError(
                    'Dimension %d does not exist. Valid dimensions indices'
                    ' are in the range %s.' %(dim, [0, len(self)-1])
                )
            idx = dim
        else:
            raise TypeError('Unhandled type for `dim`: "%s"' %type(dim))
        return idx

    def remove(self, dims):
        """Remove dimensions.

        Parameters
        ----------
        dims : str, int, or sequence thereof
            Dimensions to be removed

        Returns
        -------
        binning : MultiDimBinning
            Identical binning as this but with `dims` removed.

        """
        if isinstance(dims, (basestring, int)):
            dims = [dims]

        keep_idx = list(range(len(self)))
        for dim in dims:
            idx = self.index(dim)
            keep_idx.remove(idx)

        keep_dims = [deepcopy(self.dimensions[idx]) for idx in keep_idx]
        return MultiDimBinning(keep_dims)

    # TODO: add *args to handle positional indexing (?) (also would need to
    # add this to `slice` method if implemented.
    def indexer(self, **kwargs):
        """Any dimension index/slice not specified by name in kwargs will
        default to ":" (all elements).

        Parameters
        ---------
        **kwargs
            kwargs are names of dimension(s) and assigned to these are either
            an integer index into that dimension or a Python `slice` object for
            that dimension. See examples below for details.

        Returns
        -------
        indexer : tuple

        See Also
        --------
        broadcast
            Assignment of a one-dimensional array to a higher-dimensional array
            is simplified greatly by using `broadcast` in conjunction with
            `indexer` or `pisa.core.map.Map.slice`. See examples in
            docs for `broadcast`.
        broadcaster
            Similar to `broadcast`, but returns a tuple that can be applied to
            broadcast any one-dimensional array.
        slice
            Apply the `indexer` returned by this method to this MultiDimBinning
            object, returning a new MultiDimBinning object.
        pisa.core.map.Map.slice
            Same operation, but slices a Map object by dimension-name
            (internally, calls `indexer`).

        Examples
        --------
        >>> from pisa import ureg
        >>> from pisa.core.binning import MultiDimBinning, OneDimBinning
        >>> ebins = OneDimBinning(name='energy', is_log=True,
        ...                       num_bins=40, domain=[1, 80]*ureg.GeV)
        >>> czbins = OneDimBinning(name='coszen',
        ...                        is_lin=True, num_bins=4, domain=[-1, 0])
        >>> mdb = ebins * czbins
        >>> print mdb.indexer(energy=0)
        (0, slice(None, None, None))

        Omitting a dimension (coszen in the above) is equivalent to slicing
        with a colon (i.e., `(0, slice(None))`):

        >>> print mdb.indexer(energy=0, coszen=slice(None))
        (0, slice(None, None, None))

        >>> print mdb.indexer(energy=slice(None), coszen=1)
        (slice(None, None, None), 1)

        Now create an indexer to use on a Numpy array:

        >>> x = np.random.RandomState(0).uniform(size=mdb.shape)
        >>> indexer = mdb.indexer(energy=slice(0, 5), coszen=1)
        >>> print x[indexer]
        [ 0.71518937  0.64589411  0.38344152  0.92559664  0.83261985]

        """
        indexer = []
        for dim in self.dims:
            if dim.name in kwargs:
                val = kwargs[dim.name]
                if isinstance(val, basestring):
                    val = dim.index(val)
                indexer.append(val)
            else:
                indexer.append(slice(None))
        return tuple(indexer)

    def slice(self, **kwargs):
        """Slice the binning by dimension name. Any dimension/index not
        specified by name in kwargs will default to ":" (all bins).

        Uses `indexer` internally to define the indexing tuple.

        Returns
        -------
        sliced_binning : MultiDimBinning

        """
        return self[self.indexer(**kwargs)]

    def broadcast(self, a, from_dim, to_dims):
        """Take a one-dimensional array representing one input dimension and
        broadcast it across some number of output dimensions.

        Parameters
        ----------
        a : 1D array
            Data from the `from_dim` dimension. `a` must have same length as
            the dimension it comes from (or Numpy must be able to automatically
            cast it into this dimension).

        from_dim : string
            Name of dimension that the data in `a` comes from.

        to_dims : string or iterable of strings
            Dimension(s) to cast `a` into.

        Returns
        -------
        a_broadcast : array
            Broadcast version of `a`

        See Also
        --------
        broadcaster
            The method used internally to derive the tuple used to broadcast
            the array. This can be used directly to return the broadcaster for
            use on other Maps or Numpy arrays.

        """
        assert isinstance(a, np.ndarray)
        a_shape = a.shape
        assert len(a_shape) == 1
        return a[self.broadcaster(from_dim=from_dim, to_dims=to_dims)]

    def broadcaster(self, from_dim, to_dims):
        """Generate an indexder that, if applied to a one-dimensional array
        representing data from one dimension, broadcasts that array into some
        number of other dimensions.

        Parameters
        ----------
        from_dim : string
            Name of dimension that the data in comes from.

        to_dims : string or iterable of strings
            Dimension(s) to cast into.

        Returns
        -------
        bcast : tuple
            Tuple that can be applied to a Numpy array for purposes of
            broadcasting it. E.g. use as `np.array([0,1,2])[bcast]`.

        """
        if isinstance(to_dims, basestring):
            to_dims = [to_dims]

        bcast = []
        for name in self.names:
            if name == from_dim:
                bcast.append(slice(None))
            elif name in to_dims:
                bcast.append(np.newaxis)

        return tuple(bcast)

    def iterbins(self):
        """Return an iterator over each N-dimensional bin. The elments returned
        by the iterator are each a MultiDimBinning, just containing a single
        bin.

        Returns
        -------
        bin_iterator

        See Also
        --------
        index2coord
            convert the (flat) index to multi-dimensional coordinate, which is
            useful when using e.g. `enumerate(iterbins)`

        """
        return (MultiDimBinning(dims) for dims in product(*self.dims))

    def iteredgetuples(self):
        """Return an iterator over each bin's edges. The elments returned by
        the iterator are a tuple of tuples, where the innermost tuples
        correspond to each dimension (in the order they're defined here).

        Units are stripped prior to iteration for purposes of speed.

        Note that this method is, according to one simple test, about 5000x
        faster than `iterbins`.

        Returns
        -------
        edges_iterator

        See Also
        --------
        iterbins
            Similar, but returns a OneDimBinning object for each bin. This is
            slower that `iteredgetuples` but easier to work with.

        """
        return product(*(dim.iteredgetuples() for dim in self.dims))

    def itercoords(self):
        """Return an iterator over each N-dimensional coordinate into the
        binning. The elments returned by the iterator are each a namedtuple,
        which can be used to directly index into the binning.

        Returns
        -------
        coord_iterator

        See Also
        --------
        iterbins
            Iterator over each bin
        index2coord
            convert the (flat) index to multi-dimensional coordinate, which is
            useful when using e.g. `enumerate(iterbins)`

        """
        return (self.index2coord(i) for i in range(self.size))

    def index2coord(self, index):
        """Convert a flat index into an N-dimensional bin coordinate.

        Useful in conjunction with `enumerate(iterbins)`

        Parameters
        ----------
        index : integer
            The flat index

        Returns
        -------
        coord : self.coord namedtuple
            Coordinates are in the same order as the binning is here defined
            and each coordinate is named by its corresponding dimension.
            Therefore integer indexing into `coord` as well as named indexing
            are possible.

        """
        coord = []
        quot = index
        for dim_length in self.shape[::-1]:
            quot, rem = divmod(quot, dim_length)
            coord.append(rem)
        return self.coord(*coord[::-1])

    # TODO: examples!
    def reorder_dimensions(self, order, use_deepcopy=False):
        """Return a new MultiDimBinning object with dimensions ordered
        according to `order`.

        Parameters
        ----------
        order : MultiDimBinning or sequence of string, int, or OneDimBinning
            Order of dimensions to use. Strings are interpreted as dimension
            basenames, integers are interpreted as dimension indices, and
            OneDimBinning objects are interpreted by their `basename`
            attributes (so e.g. the exact binnings in `order` do not have to
            match this object's exact binnings; only their basenames). Note
            that a MultiDimBinning object is a valid sequence type to use for
            `order`.

        Notes
        -----
        Dimensions specified in `order` that are not in this object are
        ignored, but dimensions in this object that are missing in `order`
        result in an error.

        Returns
        -------
        MultiDimBinning object with reordred dimensions.

        Raises
        ------
        ValueError if dimensions present in this object are missing from
        `order`.

        Examples
        --------
        >>> b0 = MultiDimBinning(...)
        >>> b1 = MultiDimBinning(...)
        >>> b2 = b0.reorder_dimensions(b1)
        >>> print b2.binning.names

        """
        if hasattr(order, 'binning') and isinstance(order.binning,
                                                    MultiDimBinning):
            order = order.binning.dims
        elif isinstance(order, MultiDimBinning):
            order = order.dims

        indices = []
        for dim in order:
            try:
                idx = self.index(dim, use_basenames=True)
            except ValueError:
                continue
            indices.append(idx)
        if set(indices) != set(range(len(self))):
            raise ValueError(
                'Invalid `order`: Only a subset of the dimensions present'
                ' were specified. `order`=%s; dimensions=%s' %(order, self)
            )
        if use_deepcopy:
            new_dimensions = [deepcopy(self._dimensions[n]) for n in indices]
        else:
            new_dimensions = [self._dimensions[n] for n in indices]
        new_binning = MultiDimBinning(new_dimensions)
        return new_binning

    def is_compat(self, other):
        """Check if another binning is compatible with this binning.

        Note that for now, only downsampling is allowed from other to this, and
        not vice versa.

        Parameters
        ----------
        other : MultiDimBinning

        Returns
        -------
        is_compat : bool

        """
        if not set(self.names) == set(other.names):
            logging.trace('dimension names do not match')
            return False

        for name in self.names:
            if not self[name].is_compat(other[name]):
                return False

        return True

    def oversample(self, *args, **kwargs):
        """Return a Binning object oversampled relative to this binning.

        Parameters
        ----------
        *args : each factor an int
            Factors by which to oversample the binnings. There must either be
            one factor (one arg)--which will be broadcast to all dimensions--or
            there must be as many factors (args) as there are dimensions.
            If positional args are specified (i.e., non-kwargs), then kwargs
            are forbidden.

        **kwargs : name=factor pairs

        Notes
        -----
        Can either specify oversmapling by passing in args (ordered values, no
        keywords) or kwargs (order doesn't matter, but uses keywords), but not
        both.

        """
        factors = self._args_kwargs_to_list(*args, **kwargs)
        new_binning = [dim.oversample(f)
                       for dim, f in izip(self._dimensions, factors)]
        return MultiDimBinning(new_binning)

    def downsample(self, *args, **kwargs):
        """Return a Binning object downsampled relative to this binning.

        Parameters
        ----------
        *args : each factor an int
            Factors by which to downsample the binnings. There must either be
            one factor (one arg)--which will be broadcast to all dimensions--or
            there must be as many factors (args) as there are dimensions.
            If positional args are specified (i.e., non-kwargs), then kwargs
            are forbidden.

        **kwargs : name=factor pairs

        Notes
        -----
        Can either specify downsampling by passing in args (ordered values, no
        keywords) or kwargs (order doesn't matter, but uses keywords), but not
        both.

        """
        factors = self._args_kwargs_to_list(*args, **kwargs)
        new_binning = [dim.downsample(f)
                       for dim, f in izip(self._dimensions, factors)]
        return MultiDimBinning(new_binning)

    def assert_array_fits(self, array):
        """Check if a 2D array of values fits into the defined bins (i.e., has
        the exact shape defined by this binning).

        Parameters
        ----------
        array : 2D array (or sequence-of-sequences)

        Returns
        -------
        fits : bool, True if array fits or False otherwise

        Raises
        ------
        ValueError if array shape does not match the binning shape

        """
        if array.shape != self.shape:
            raise ValueError(
                'Array shape %s does not match binning shape %s'
                % (array.shape, self.shape)
            )

    def assert_compat(self, other):
        """Check if a (possibly different) binning can map onto the defined
        binning. Allows for simple re-binning schemes (but no interpolation).

        Parameters
        ----------
        other : Binning or container with attribute "binning"

        Returns
        -------
        compat : bool

        """
        if not isinstance(other, MultiDimBinning):
            for val in other.__dict__.values():
                if isinstance(val, MultiDimBinning):
                    other = val
                    break
        assert isinstance(other, MultiDimBinning), str(type(other))
        if other == self:
            return True
        for my_dim, other_dim in zip(self, other):
            if not my_dim.assert_compat(other_dim):
                return False
        return True

    def squeeze(self):
        """Remove any singleton dimensions (i.e. that have only a single bin).
        Analagous to `numpy.squeeze`.

        Returns
        -------
        MultiDimBinning with only non-singleton dimensions

        """
        return MultiDimBinning(d for d in self if len(d) > 1)

    def _args_kwargs_to_list(self, *args, **kwargs):
        """Take either args or kwargs (but not both) and convert into a simple
        sequence of values. Broadcasts a single arg to all dimensions."""
        if not np.logical_xor(len(args), len(kwargs)):
            raise ValueError('Either args (values specified by order and not'
                             ' specified by name) or kwargs (values specified'
                             ' by name=value pairs) can be used, but not'
                             ' both.')

        if len(args) == 1:
            return [args[0]]*self.num_dims

        if len(args) > 1:
            if len(args) != self.num_dims:
                raise ValueError('Specified %s args, but binning is'
                                 ' %s-dim.' %(len(args), self.num_dims))
            return args

        if set(kwargs.keys()) != set(self.names):
            raise ValueError('Specified dimensions "%s" but this has'
                             ' dimensions "%s"' %(sorted(kwargs.keys()),
                                                  self.names))
        return [kwargs[name] for name in self.names]

    def ito(self, *args, **kwargs):
        """Convert units in-place. Cf. Pint's `ito` method."""
        units_list = self._args_kwargs_to_list(*args, **kwargs)
        for dim, units in izip(self.iterdims(), units_list):
            dim.ito(units)

    def to(self, *args, **kwargs): # pylint: disable=invalid-name
        """Convert the contained dimensions to the passed units. Unspecified
        dimensions will be omitted.

        """
        units_list = self._args_kwargs_to_list(*args, **kwargs)
        new_binnings = [dim.to(units)
                        for dim, units in izip(self.iterdims(), units_list)]
        return MultiDimBinning(new_binnings)

    def meshgrid(self, entity, attach_units=True):
        """Apply NumPy's meshgrid method on various entities of interest.

        Parameters
        ----------
        entity : string
            One of 'midpoints', 'weighted_centers', 'bin_edges', or
            'bin_widths'.

        attach_units : bool
            Whether to attach units to the result (can save computation time by
            not doing so).

        Returns
        -------
        numpy ndarray or Pint quantity of the same

        See Also
        --------
        numpy.meshgrid

        """
        entity = entity.lower().strip()
        if entity == 'midpoints':
            mg = np.meshgrid(*[d.midpoints for d in self.iterdims()],
                             indexing='ij')
        elif entity == 'weighted_centers':
            mg = np.meshgrid(*[d.weighted_centers for d in self.iterdims()],
                             indexing='ij')
        elif entity == 'bin_edges':
            mg = np.meshgrid(*[d.bin_edges for d in self.iterdims()],
                             indexing='ij')
        elif entity == 'bin_widths':
            mg = np.meshgrid(*[d.bin_widths for d in self.iterdims()],
                             indexing='ij')
        else:
            raise ValueError('Unrecognized `entity`: "%s"' %entity)

        if attach_units:
            return [m*dim.units for m, dim in izip(mg, self.iterdims())]
        return mg

    # TODO: modify technique depending upon grid size for memory concerns, or
    # even take a `method` argument to force method manually.
    def bin_volumes(self, attach_units=True):
        """Bin "volumes" defined in `num_dims`-dimensions

        Parameters
        ----------
        attach_units : bool
            Whether to attach pint units to the resulting array

        Returns
        -------
        volumes : array
            Bin volumes

        """
        meshgrid = self.meshgrid(entity='bin_widths', attach_units=False)
        volumes = reduce(lambda x, y: x*y, meshgrid)
        if attach_units:
            volumes *= reduce(
                lambda x, y: x*y,
                (ureg(str(d.units)) for d in self.iterdims())
            )
        return volumes

    def empty(self, name, map_kw=None, **kwargs):
        """Return a Map whose hist is an "empty" numpy ndarray with same
        dimensions as this binning.

        The contents are not _actually_ empty, just undefined. Therefore be
        careful to populate the array prior to using its contents.

        Parameters
        ----------
        name : string
            Name of the Map

        map_kw : None or dict
            keyword arguments sent to instantiate the new Map (except `name`
            which is specified above)

        **kwargs
            keyword arguments passed on to numpy.empty() (except `shape` which
            must be omitted)

        Returns
        -------
        map : Map

        """
        assert 'shape' not in kwargs
        if map_kw is None:
            map_kw = {}
        if 'dtype' not in kwargs:
            kwargs['dtype'] = FTYPE
        hist = np.empty(self.shape, **kwargs)
        return self._map_class(name=name, hist=hist, binning=self, **map_kw)

    def zeros(self, name, map_kw=None, **kwargs):
        """Return a numpy ndarray filled with 0's with same dimensions as this
        binning.

        Parameters
        ----------
        name : string
            Name of the map

        map_kw : None or dict
            keyword arguments sent to instantiate the new Map (except `name`
            which is specified above)

        **kwargs
            keyword arguments passed on to numpy.zeros() (except `shape` which
            must be omitted)

        Returns
        -------
        map : Map

        """
        assert 'shape' not in kwargs
        if map_kw is None:
            map_kw = {}
        if 'dtype' not in kwargs:
            kwargs['dtype'] = FTYPE
        hist = np.zeros(self.shape, **kwargs)
        return self._map_class(name=name, hist=hist, binning=self, **map_kw)

    def ones(self, name, map_kw=None, **kwargs):
        """Return a numpy ndarray filled with 1's with same dimensions as this
        binning.

        Parameters
        ----------
        name : string
            Name of the map

        map_kw : None or dict
            keyword arguments sent to instantiate the new Map (except `name`
            which is specified above)

        **kwargs
            keyword arguments passed on to numpy.ones() (except `shape` which
            must be omitted)

        Returns
        -------
        map : Map

        """
        assert 'shape' not in kwargs
        if map_kw is None:
            map_kw = {}
        if 'dtype' not in kwargs:
            kwargs['dtype'] = FTYPE
        hist = np.ones(self.shape, **kwargs)
        return self._map_class(name=name, hist=hist, binning=self, **map_kw)

    def full(self, fill_value, name, map_kw=None, **kwargs):
        """Return a map whose `hist` is filled with `fill_value` of same
        dimensions as this binning.

        Parameters
        ----------
        fill_value
            Value with which to fill the map

        name : string
            Name of the map

        map_kw : None or dict
            keyword arguments sent to instantiate the new Map (except `name`
            which is specified above)

        **kwargs
            keyword arguments passed on to numpy.fill_value() (except `shape`,
            which must be omitted)

        Returns
        -------
        map : Map

        """
        assert 'shape' not in kwargs
        if map_kw is None:
            map_kw = {}
        if 'dtype' not in kwargs:
            kwargs['dtype'] = FTYPE
        hist = np.full(self.shape, fill_value, **kwargs)
        return self._map_class(name=name, hist=hist, binning=self, **map_kw)

    def __contains__(self, x):
        if isinstance(x, OneDimBinning):
            return x in self.dims
        if isinstance(x, basestring):
            return x in self.names
        return False

    def __eq__(self, other):
        if not isinstance(other, MultiDimBinning):
            return False
        return recursiveEquality(self.hashable_state, other.hashable_state)

    # TODO: remove this method, as it should just be considered an outer
    # product to increase dimensionality (i.e. the "*" operator, or __mul__
    # makes more sense than "+" or __add__)?
    def __add__(self, other):
        other = MultiDimBinning(other)
        return MultiDimBinning(chain(self, other))

    def __mul__(self, other):
        if isinstance(other, (Mapping, OneDimBinning)):
            other = [other]
        other = MultiDimBinning(other)
        return MultiDimBinning(chain(self, other))

    # TODO: should __getattr__ raise its own exception if the attr is not found
    # as a dimension rather than call parent's __getattribute__ method, since
    # presumably that already failed?
    def __getattr__(self, attr):
        # If youve gotten here, __getattribute__ has failed. Try to get the
        # attr as a contained dimension:
        try:
            return self.__getitem__(attr)
        except (KeyError, ValueError):
            # If that failed, re-run parent's __getattribute__ which will raise
            # an appropriate exception
            return super(MultiDimBinning, self).__getattribute__(attr)

    # TODO: refine handling of ellipsis such that the following work as in
    # Numpy:
    #       * ['dim0', 'dim3', ...]
    #       * ['dim0', 3, ...]
    #       * [...]
    #       * [0, ...]
    #       * [..., 2]
    #       * [..., 2, 1, 4]
    def __getitem__(self, index):
        """Interpret indices as indexing bins and *not* bin edges.
        Indices refer to dimensions in same order they were specified at
        instantiation, and all dimensions must be present.

        Parameters
        ----------
        index : str, int, len-N-sequence of ints, or len-N-sequence of slices
            If str is passed: Return the binning corresponding to the name
            If an integer is passed:
              * If num_dims is 1, `index` indexes into the bins of the sole
                OneDimBinning. The bin is returned.
              * If num_dims > 1, `index` indexes which contained OneDimBinning
                object to return.
            If a len-N-sequence of integers or slices is passed, dimensions are
            indexed by these in the order in which dimensions are stored
            internally.

        Returns
        -------
        A MultiDimBinning object new Binning object but with the bins specified
        by `index`. Whether or not behavior is logarithmic is unchanged.

        """
        if index is Ellipsis:
            return self

        if isinstance(index, basestring):
            for d in self.iterdims():
                if d.name == index:
                    return d

        # TODO: implement a "linearization" like np.flatten() to iterate
        # through each bin individually without hassle for the user...
        #if self.num_dims == 1 and np.isscalar(index):
        #    return self._dimensions[0]

        if isinstance(index, Iterable) and not isinstance(index, Sequence):
            index = list(index)

        if not isinstance(index, Sequence):
            index = [index]

        input_dim = len(index)
        if input_dim != self.num_dims:
            raise ValueError('Binning is %dD, but %dD indexing was passed'
                             %(self.num_dims, input_dim))

        new_binning = {'dimensions': [dim[idx] for dim, idx in
                                      izip(self.iterdims(), index)]}

        return MultiDimBinning(**new_binning)

    def __iter__(self):
        """Iterate over dimensions. Use `iterbins` to iterate over bins."""
        return iter(self._dimensions)

    def __len__(self):
        return self.num_dims

    def __ne__(self, other):
        return not self.__eq__(other)


def test_OneDimBinning():
    """Unit tests for OneDimBinning class"""
    # pylint: disable=line-too-long
    import cPickle as pickle
    import os
    import shutil
    import tempfile
    # needed so that eval(repr(b)) works
    from numpy import array # pylint: disable=unused-variable
    import dill

    b1 = OneDimBinning(name='true_energy', num_bins=40, is_log=True,
                       domain=[1, 80]*ureg.GeV, tex=r'E_{\rm true}',
                       bin_names=[str(i) for i in range(40)])
    b2 = OneDimBinning(name='coszen', num_bins=40, is_lin=True,
                       domain=[-1, 1], bin_names=None,
                       tex=r'\cos\theta')
    b3 = OneDimBinning(name='reco_energy', num_bins=40, is_log=True,
                       domain=[1, 80]*ureg.GeV, tex=r'E_{\rm reco}',
                       bin_names=[str(i) for i in range(40)])

    # Test label
    _ = b1.label
    _ = b1.label

    assert b1.basename_binning == b1.basename_binning
    assert b1.basename_binning == b3.basename_binning
    assert b1.basename_binning != b2.basename_binning

    logging.debug('len(b1): %s', len(b1))
    logging.debug('b1: %s', b1)
    logging.debug('b2: %s', b2)
    logging.debug('b1.oversample(10): %s', b1.oversample(10))
    logging.debug('b1.oversample(1): %s', b1.oversample(1))
    # Slicing
    logging.debug('b1[1:5]: %s', b1[1:5])
    logging.debug('b1[:]: %s', b1[:])
    logging.debug('b1[-1]: %s', b1[-1])
    logging.debug('b1[:-1]: %s', b1[:-1])
    logging.debug('copy(b1): %s', copy(b1))
    logging.debug('deepcopy(b1): %s', deepcopy(b1))
    # Indexing by Ellipsis
    assert b1[...] == b1
    # Pickling
    s = pickle.dumps(b1, pickle.HIGHEST_PROTOCOL)
    b1_loaded = pickle.loads(s)
    s = pickle.dumps(b1[0], pickle.HIGHEST_PROTOCOL)
    b1_loaded = pickle.loads(s)
    assert b1_loaded == b1[0]
    # Dill-pickling
    s = dill.dumps(b1, dill.HIGHEST_PROTOCOL)
    b1_loaded = dill.loads(s)
    s = dill.dumps(b1[0], dill.HIGHEST_PROTOCOL)
    b1_loaded = dill.loads(s)
    assert b1_loaded == b1[0]

    try:
        b1[-1:-3]
    except ValueError:
        pass
    else:
        assert False

    b3 = OneDimBinning(name='distance', num_bins=10, is_log=True,
                       domain=[0.1, 10]*ureg.m)
    b4 = OneDimBinning(name='distance', num_bins=10, is_log=True,
                       domain=[1e5, 1e7]*ureg.um)
    _ = hash_obj(b3)
    _ = b3.hash
    _ = hash(b3)
    _ = hash_obj(b3[0])
    _ = b3[0].hash
    _ = hash(b3[0])

    b3.normalize_values = True
    b4.normalize_values = True

    _ = hash_obj(b3)
    _ = b3.hash
    _ = hash(b3)
    _ = hash_obj(b3[0])
    _ = b3[0].hash
    _ = hash(b3[0])

    # Without rounding, converting bin edges to base units yields different
    # results due to finite precision effects
    assert np.any(normQuant(b3.bin_edges, sigfigs=None)
                  != normQuant(b4.bin_edges, sigfigs=None))

    # Normalize function should take care of this
    assert np.all(normQuant(b3.bin_edges, sigfigs=HASH_SIGFIGS, full_norm=True)
                  == normQuant(b4.bin_edges, sigfigs=HASH_SIGFIGS, full_norm=True)), \
            'normQuant(b3.bin_edges)=\n%s\nnormQuant(b4.bin_edges)=\n%s' \
            %(normQuant(b3.bin_edges, sigfigs=HASH_SIGFIGS, full_norm=True),
              normQuant(b4.bin_edges, sigfigs=HASH_SIGFIGS, full_norm=True))

    # And the hashes should be equal, reflecting the latter result
    assert b3.hash == b4.hash, \
            '\nb3=%s\nb4=%s' % (b3.hashable_state, b4.hashable_state)
    assert b3.hash == b4.hash, 'b3.hash=%s; b4.hash=%s' %(b3.hash, b4.hash)

    s = pickle.dumps(b3, pickle.HIGHEST_PROTOCOL)
    b3_loaded = pickle.loads(s)
    assert b3_loaded == b3

    s = dill.dumps(b3, dill.HIGHEST_PROTOCOL)
    b3_loaded = dill.loads(s)
    assert b3_loaded == b3

    testdir = tempfile.mkdtemp()
    try:
        for b in [b1, b2, b3, b4]:
            assert eval(repr(b)) == b, repr(b) # pylint: disable=eval-used
            b_file = os.path.join(testdir, 'one_dim_binning.json')
            b.to_json(b_file, warn=False)
            b_ = OneDimBinning.from_json(b_file)
            assert b_ == b, 'b=\n%s\nb_=\n%s' %(b, b_)
            jsons.to_json(b, b_file, warn=False)
            b_ = OneDimBinning.from_json(b_file)
            assert b_ == b, 'b=\n%s\nb_=\n%s' %(b, b_)

            # Had bug where datastruct containing MultiDimBinning failed to be
            # saved. # Test tuple containing list containing OrderedDict
            # containing OneDimBinning here.
            struct = ([OrderedDict(odb=b)],)
            jsons.to_json(struct, b_file, warn=False)
            loaded = jsons.from_json(b_file)
            b_ = OneDimBinning(**loaded[0][0]['odb'])
            assert b_ == b

            # Now try with pickle
            b_file = os.path.join(testdir, 'one_dim_binning.pkl')
            pickle.dump(struct, file(b_file, 'wb'),
                        protocol=pickle.HIGHEST_PROTOCOL)
            loaded = pickle.load(file(b_file, 'r'))
            b_ = loaded[0][0]['odb']
            assert b_ == b

    except:
        logging.error('b that failed: %s', b)
        raise
    finally:
        shutil.rmtree(testdir, ignore_errors=True)

    logging.info('<< PASSED >> test_OneDimBinning')


def test_MultiDimBinning():
    """Unit tests for MultiDimBinning class"""
    import cPickle as pickle
    import os
    import shutil
    import tempfile
    import time
    # needed so that eval(repr(mdb)) works
    from numpy import array # pylint: disable=unused-variable
    import dill

    b1 = OneDimBinning(name='energy', num_bins=40, is_log=True,
                       domain=[1, 80]*ureg.GeV)
    b2 = OneDimBinning(name='coszen', num_bins=40, is_lin=True,
                       domain=[-1, 1])
    mdb = MultiDimBinning([b1, b2])

    assert eval(repr(mdb)) == mdb # pylint: disable=eval-used

    _ = hash_obj(mdb)
    _ = mdb.hash
    _ = hash(mdb)
    _ = hash_obj(mdb[0, 0])
    _ = mdb[0, 0].hash
    _ = hash(mdb[0, 0])
    _ = mdb[0, 0]
    _ = mdb[0:, 0]
    _ = mdb[0:, 0:]
    _ = mdb[0, 0:]
    _ = mdb[-1, -1]
    logging.debug('%s', mdb.energy)
    logging.debug('copy(mdb): %s', copy(mdb))
    logging.debug('deepcopy(mdb): %s', deepcopy(mdb))
    assert deepcopy(mdb) == mdb

    s = pickle.dumps(mdb, pickle.HIGHEST_PROTOCOL)
    mdb2 = pickle.loads(s)
    assert mdb2 == mdb

    s = dill.dumps(mdb, dill.HIGHEST_PROTOCOL)
    mdb2 = dill.loads(s)
    assert mdb2 == mdb

    s = pickle.dumps(mdb[0, 0], pickle.HIGHEST_PROTOCOL)
    mdb2 = pickle.loads(s)
    assert mdb2 == mdb[0, 0]

    s = dill.dumps(mdb[0, 0], dill.HIGHEST_PROTOCOL)
    mdb2 = dill.loads(s)
    assert mdb2 == mdb[0, 0]

    binning = MultiDimBinning([
        dict(name='energy', is_log=True, domain=[1, 80]*ureg.GeV, num_bins=40),
        dict(name='coszen', is_lin=True, domain=[-1, 0], num_bins=20)
    ])

    ord_dict_of_binnings = OrderedDict([('x', mdb), ('y', binning)])
    _ = hash_obj(ord_dict_of_binnings)
    _ = normQuant(ord_dict_of_binnings)

    for flatindex, this_bin in enumerate(binning.iterbins()):
        coord = binning.index2coord(flatindex)
        assert this_bin == binning[coord]

    assert binning.num_bins == [40, 20]
    assert binning.tot_num_bins == 40 * 20

    assert binning.oversample(10).shape == (400, 200)

    assert binning.oversample(10, 1).shape == (400, 20)
    assert binning.oversample(1, 3).shape == (40, 60)

    assert binning.oversample(coszen=10, energy=2).shape == (80, 200)
    assert binning.oversample(1, 1) == binning

    assert binning.to('MeV', '') == binning, 'converted=%s\norig=%s' \
            %(binning.to('MeV', ''), binning)
    assert binning.to('MeV', '').hash == binning.hash

    _ = binning.meshgrid(entity='bin_edges')
    _ = binning.meshgrid(entity='weighted_centers')
    _ = binning.meshgrid(entity='midpoints')
    _ = binning.bin_volumes(attach_units=False)
    _ = binning.bin_volumes(attach_units=True)
    binning.to('MeV', None)
    binning.to('MeV', '')
    binning.to(ureg.joule, '')

    testdir = tempfile.mkdtemp()
    try:
        b_file = os.path.join(testdir, 'multi_dim_binning.json')
        binning.to_json(b_file, warn=False)
        b_ = MultiDimBinning.from_json(b_file)
        assert b_ == binning, 'binning=\n%s\nb_=\n%s' %(binning, b_)
        jsons.to_json(binning, b_file, warn=False)
        b_ = MultiDimBinning.from_json(b_file)
        assert b_ == binning, 'binning=\n%s\nb_=\n%s' %(binning, b_)

        # Had bug where datastruct containing MultiDimBinning failed to be
        # saved. # Test tuple containing list containing OrderedDict
        # containing MultiDimBinning here.
        b = binning
        struct = ([OrderedDict(mdb=b)],)
        jsons.to_json(struct, b_file, warn=False)
        loaded = jsons.from_json(b_file)
        b_ = MultiDimBinning(**loaded[0][0]['mdb'])
        assert b_ == b

        # Now try with pickle
        b_file = os.path.join(testdir, 'multi_dim_binning.pkl')
        pickle.dump(struct, file(b_file, 'wb'),
                    protocol=pickle.HIGHEST_PROTOCOL)
        loaded = pickle.load(file(b_file, 'r'))
        b_ = loaded[0][0]['mdb']
        assert b_ == b

    finally:
        shutil.rmtree(testdir, ignore_errors=True)

    # Test that reordering dimensions works correctly
    e_binning = OneDimBinning(
        name='true_energy', num_bins=40, is_log=True, domain=[1, 80]*ureg.GeV
    )
    reco_e_binning = OneDimBinning(
        name='reco_energy', num_bins=40, is_log=True, domain=[1, 80]*ureg.GeV
    )
    cz_binning = OneDimBinning(
        name='true_coszen', num_bins=40, is_lin=True, domain=[-1, 1]
    )
    reco_cz_binning = OneDimBinning(
        name='reco_coszen', num_bins=40, is_lin=True, domain=[-1, 1]
    )
    az_binning = OneDimBinning(
        name='true_azimuth', num_bins=10, is_lin=True,
        domain=[0*ureg.rad, 2*np.pi*ureg.rad]
    )
    reco_az_binning = OneDimBinning(
        name='true_azimuth', num_bins=10, is_lin=True,
        domain=[0*ureg.rad, 2*np.pi*ureg.rad]
    )

    mdb_2d_orig = MultiDimBinning([e_binning, cz_binning])
    orig_order = mdb_2d_orig.names

    # Reverse ordering; reorder by dimension names
    new_order = orig_order[::-1]
    mdb_2d_new = MultiDimBinning(mdb_2d_orig)
    mdb_2d_new = mdb_2d_new.reorder_dimensions(new_order)

    assert mdb_2d_new.names == new_order
    new_order = ['true_azimuth', 'true_energy', 'true_coszen']
    mdb_2d_new = mdb_2d_new.reorder_dimensions(new_order)
    assert mdb_2d_new == mdb_2d_orig
    _ = MultiDimBinning([e_binning, cz_binning])

    mdb_3d_orig = MultiDimBinning([e_binning, cz_binning, az_binning])
    orig_order = mdb_3d_orig.names
    new_order = [orig_order[2], orig_order[0], orig_order[1]]

    mdb_3d_new = MultiDimBinning(mdb_3d_orig)
    mdb_3d_new = mdb_3d_new.reorder_dimensions(new_order)
    assert mdb_3d_new.names == new_order
    # Reorder by MultiDimBinning object
    mdb_3d_new = mdb_3d_new.reorder_dimensions(mdb_3d_orig)
    assert mdb_3d_new.names == orig_order

    # Reorder by indices
    mdb_3d_new = MultiDimBinning(mdb_3d_orig)
    mdb_3d_new = mdb_3d_new.reorder_dimensions([2, 0, 1])
    assert mdb_3d_new.names == new_order

    # Reorder by combination of index, OneDimBinning, and name
    mdb_3d_new = MultiDimBinning(mdb_3d_orig)
    mdb_3d_new = mdb_3d_new.reorder_dimensions(
        [2, 'true_energy', mdb_2d_orig.dimensions[1]]
    )
    assert mdb_3d_new.names == new_order

    # Reorder by superset
    mdb_2d_new = MultiDimBinning(mdb_3d_orig.dimensions[0:2])
    mdb_2d_new = mdb_2d_new = mdb_2d_new.reorder_dimensions(new_order)
    assert mdb_2d_new.names == [o for o in new_order if o in mdb_2d_new]

    # Reorder by subset
    mdb_3d_new = MultiDimBinning(mdb_3d_orig)
    try:
        mdb_3d_new = mdb_3d_new.reorder_dimensions(new_order[0:2])
    except Exception:
        pass
    else:
        raise Exception('Should not be able to reorder by subset.')

    # Create a basename-equivalent binning
    mdb_3d_reco = MultiDimBinning([reco_e_binning, reco_cz_binning,
                                   reco_az_binning])
    assert mdb_3d_reco.basename_binning == mdb_3d_orig.basename_binning

    t0 = time.time()
    _ = [tup for tup in mdb_3d_reco.iteredgetuples()]
    tprofile.info('Time to iterate over %d edge tuples: %.6f sec',
                  mdb_3d_reco.size, time.time() - t0)

    t0 = time.time()
    _ = [b for b in mdb_3d_reco.iterbins()]
    tprofile.info('Time to iterate over %d bins: %.6f sec',
                  mdb_3d_reco.size, time.time() - t0)

    logging.info('<< PASSED >> test_MultiDimBinning')


if __name__ == "__main__":
    set_verbosity(1)
    test_OneDimBinning()
    test_MultiDimBinning()<|MERGE_RESOLUTION|>--- conflicted
+++ resolved
@@ -751,12 +751,8 @@
     @property
     def range(self):
         """float : range of the binning, (max-min) bin edges"""
-<<<<<<< HEAD
-        return self._domain[-1] - self._domain[0]
-=======
         domain = self.domain
         return domain[1] - domain[0]
->>>>>>> 67073ae7
 
     @property
     def units(self):
