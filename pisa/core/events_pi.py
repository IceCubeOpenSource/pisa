#PISA data container

from __future__ import absolute_import, division, print_function

import copy, collections

import numpy as np
import os

from pisa.core.binning import OneDimBinning, MultiDimBinning
from pisa.utils.log import logging
from pisa.utils.fileio import from_file, to_file
#from pisa.core.container import Container
from pisa import FTYPE
from pisa.utils.hdf import HDF5_EXTS
from pisa.utils.numba_tools import WHERE



__all__ = ["EventsPi","convert_nu_data_to_flat_format"]


class EventsPi(collections.OrderedDict) :

    def __init__(self,name=None,*arg,**kw) :

        super(EventsPi, self).__init__(*arg, **kw)

        self.name = "events" if name is None else name

        # Define some metadata
        self.metadata = collections.OrderedDict([
            ('detector', ''),
            ('geom', ''),
            ('runs', []),
            ('proc_ver', ''),
            ('cuts', []),
        ])



    def load_events_file(self,events_file,variable_mapping=None) :

        # Check format of variable_mapping
        # Should be a dict, where the keys are the destination variable names and the items
        # are either the source variable names, or a list of source variables names that will be combined
        if variable_mapping is not None :
            if not isinstance(variable_mapping,collections.Mapping) :
                raise ValueError("'variable_mapping' must be a dict")
            for dst,src in variable_mapping.items() :
                if not isinstance(dst,basestring) :
                    raise ValueError("'variable_mapping' 'dst' (key) must be a string")
                if isinstance(src,basestring) :
                    pass #Nothing to do
                elif isinstance(src,collections.Iterable) :
                    for v in src :
                        if not isinstance(v,basestring) :
                            raise ValueError("'variable_mapping' 'dst' (value) has at least one element that is not a string")
                else :
                    raise ValueError("'variable_mapping' 'src' (value) must be a string, or a list of strings")

<<<<<<< HEAD
        # Open the input file (checking if already open)
        if isinstance(events_file,basestring) : # File path
            input_data = from_file(events_file) # Read file
            assert isinstance(input_data,collections.Mapping), "Input data is not a dict, unknown format (%s)"%type(input_data)
        elif isinstance(events_file,collections.Mapping) :
            input_data = events_file # File has already been opened
        else :
            raise IOError("`events_file` type is not supported (%s)" % type(input_data))
=======
        # Open the input file
        rootname, ext = os.path.splitext(events_file)
        ext = ext.replace('.', '').lower()
        # read in entry-level attributes as metadata in the case of an hdf5 file
        if ext in HDF5_EXTS:
            input_data, attrs = from_file(events_file, return_attrs=True)
            self.metadata.update(attrs)
        else:
            input_data = from_file(events_file)
        cuts = self.metadata['cuts']
        # ensure uniform type of 'cuts' entry independent of how it
        # is stored in the events file (if at all) - this will be
        # updated with user-defined cuts if applicable
        if not isinstance(cuts, np.ndarray):
            self.metadata['cuts'] = np.array(cuts)

>>>>>>> 68d22a85

        # Convert to keys like "numu_cc", "nutaubar_nc", etc...
        input_data = split_nu_events_by_flavor_and_interaction(input_data)

        # The value for each category should itself be a dict of the event variables,
        # where each entry is has a variable name as the key and a np.array filled once 
        # per event as the value.
        # For backwards compatibility, convert to thisfromat from known older formats first
        convert_nu_data_to_flat_format(input_data)
        for cat_key,cat_dict in input_data.items() :
            if not isinstance(cat_dict,collections.Mapping) :
                raise Exception("'%s' input data is not a dict, unknown format (%s)" % (cat_key,type(cat_dict)))
            for var_key,var_data in cat_dict.items() :
                if not isinstance(var_data,np.ndarray) :
                    raise Exception("'%s/%s' input data is not a numpy array, unknown format (%s)" % (cat_key,var_key,type(var_data)))

        # Ensure backwards compatibility wiht the old style "oppo" flux variables
        fix_oppo_flux(input_data)

        # Load events
        # Should be organised under a single layer of keys, each representing some cateogry of input data
        for data_key in input_data.keys() :

            if data_key in self :
                raise ValueError("Key '%s' has already been added to this data structure")

            # Create a container for this events category
            #container = Container(data_key)
            #container.data_specs = "events"

            self[data_key] = collections.OrderedDict()

            # Loop through variable mapping
            # If none provided, just use all variables and keep the input names
            variable_mapping_to_use = zip(input_data[data_key].keys(),input_data[data_key].keys()) if variable_mapping is None else variable_mapping.items()
            for var_dst,var_src in variable_mapping_to_use :

                #TODO What to do if variable doesn't exist? Right now just ignore it, but might want to raise exception. Will be complicated though by case of species with different variables (e.g. no axial mass in muons)

                # Get the array data (stacking if multiple input variables defined) #TODO What about non-float data? Use dtype...
                array_data = None
                if not np.isscalar(var_src) :
                    array_data_to_stack = [ input_data[data_key][var].astype(FTYPE) for var in var_src if var in input_data[data_key] ]
                    if len(array_data_to_stack) == len(var_src) :
                        array_data = np.stack(array_data_to_stack,axis=1)
                else :
                    if var_src in input_data[data_key] :
                        array_data = input_data[data_key][var_src].astype(FTYPE)

                # Add each array to the event #TODO Memory copies?
                if array_data is not None :
                    #container.add_array_data(var_dst,array_data) #TODO use the special cases that Philipp added to simple_data_loader
                    self[data_key][var_dst] = array_data
                else :
                    logging.warn("Source variable(s) not present for '%s', skipping mapping : %s -> %s"%(data_key,var_src,var_dst))

            #self[data_key] = container


    def apply_cut(self, keep_criteria):
        """Apply a cut by specifying criteria for keeping events. The cut must
        be successfully applied to all flav/ints in the events object before
        the changes are kept, otherwise the cuts are reverted.

        Parameters
        ----------
        keep_criteria : string
            Any string interpretable as numpy boolean expression.

        Examples
        --------
        Keep events with true energies in [1, 80] GeV (note that units are not
        recognized, so have to be handled outside this method)

        >>> events = events.apply_cut("(true_energy >= 1) & (true_energy <= 80)")

        Do the opposite with "~" inverting the criteria

        >>> events = events.apply_cut("~((true_energy >= 1) & (true_energy <= 80))")

        Numpy namespace is available for use via `np` prefix

        >>> events = events.apply_cut("np.log10(true_energy) >= 0")

        """

        assert isinstance(keep_criteria, basestring)

        if not keep_criteria:
            logging.debug(
                'Empty criteria. Returning events unmodified.'
            )
            return self

        # Check if have already applied these cuts
        if keep_criteria in self.metadata['cuts']:
            logging.debug("Criteria '%s' have already been applied. Returning"
                          " events unmodified.", keep_criteria)
            return self

        #TODO Get everything from the GPU first ?

        # Prepare the post-cut data container
        cut_data = EventsPi(name=self.name)
        cut_data.metadata = copy.deepcopy(self.metadata)

        logging.debug(
            'Applying cuts "%s".' % keep_criteria
        )

        # Loop over the data containers
        for key in self.keys() :

            cut_data[key] = {}

            #TODO Need to think about how to handle array, scalar and binned data
            #TODO Should this kind of logic already be in the Container class?
            #if self[key].data_mode != "events" :
            #    raise ValueError("'apply_cuts' only implemented for 'events' data mode so far")
            #variables = self[key].array_data.keys()
            variables = self[key].keys()

            # Create the cut expression, and get the resulting mask
            crit_str = keep_criteria
            for variable_name in variables:
                crit_str = crit_str.replace(
                    #variable_name, 'self["%s"]["%s"].get(WHERE)'%(key,variable_name)
                    variable_name, 'self["%s"]["%s"]'%(key,variable_name)
                )
            mask = eval(crit_str)

            # Fill a new container with the post-cut data
            #cut_data[key] = Container(key)
            #cut_data[key].data_specs = self[key].data_specs
            for variable_name in variables :
                #cut_data[key].add_array_data(variable_name,copy.deepcopy(self[key][variable_name].get(WHERE)[mask]))
                cut_data[key][variable_name] = copy.deepcopy(self[key][variable_name][mask])

        #TODO update to GPUs?

        # Record the cuts
        # TODO: this can lead to many 'duplicate' 'cuts' in here
        # -> implement parsing mechanism to prevent this
        cut_data.metadata['cuts'] = np.append(cut_data.metadata['cuts'], keep_criteria)

        return cut_data


    def keep_inbounds(self, binning):
        """Cut out any events that fall outside `binning`. Note that events
        that fall exactly on an outer edge are kept.

        Parameters
        ----------
        binning : OneDimBinning or MultiDimBinning

        Returns
        -------
        cut_data : EventsPi

        """

        # Get the binning instance
        try:
            binning = OneDimBinning(binning)
        except:
            pass
        if isinstance(binning, OneDimBinning):
            binning = [binning]
        binning = MultiDimBinning(binning)

        # Check that the current cuts have not alrady been applied
        current_cuts = self.metadata['cuts']
        new_cuts = [dim.inbounds_criteria for dim in binning]
        unapplied_cuts = [c for c in new_cuts if c not in current_cuts]
        if len(unapplied_cuts) == 0:
            logging.debug("All inbounds criteria '%s' have already been"
                          " applied. Returning events unmodified.", new_cuts)
            return self

        # Create a single cut from all unapplied cuts
        keep_criteria = ' & '.join(['(%s)' % c for c in unapplied_cuts])

        # Do the cutting
        cut_data = self.apply_cut(keep_criteria=keep_criteria)

        return cut_data


    def __str__(self) : #TODO Handle non-array data cases
        string = "-----------------------------\n"
        string += "EventsPi container %s :" % self.name
        for key,container in self.items() :
            string += "  %s :\n" % key
            #for var,array in container.array_data.items() :
            for var,array in self[key].items() :
                #array_data = array.get()
                array_data = array
                array_data_string = str(array_data) if len(array_data) <= 4 else "[%s,%s,...,%s,%s]"%(array_data[0],array_data[1],array_data[-2],array_data[-1])
                string += "    %s : %i elements : %s\n" % (var,len(array_data),array_data_string)
        string += "-----------------------------"
        return string
            




    def _subdivide_neutrino_groups(self) :
        '''
        Split neutrino events by nu vs nubar, and CC vs NC
        '''

        # Loop over groups
        neutrino_groups_found = []
        for group in self.output_file.root :

            # Select only neutrino groups
            group_name = group._v_name #TODO How to "officialy" get name?
            if group_name.startswith("nu") :

                neutrino_groups_found.append(group_name)

                # Get nubar mask by checking PDG code
                if "pdg_code" not in group :
                    raise Exception( "Could not find PDG code variable for %s" % group_name )
                nubar_mask = group.pdg_code.read() < 0

                # Get CC mask by checking interaction code
                if "interaction" not in group :
                    raise Exception( "Could not find interaction code for %s" % group_name )
                cc_mask = group.interaction.read() == 1 #TODO Check code

                # Create new groups
                nu_cc_group = self.output_file.create_group(self.output_file.root,group_name+"_cc")
                nu_nc_group = self.output_file.create_group(self.output_file.root,group_name+"_nc")
                nubar_cc_group = self.output_file.create_group(self.output_file.root,group_name+"bar_cc")
                nubar_nc_group = self.output_file.create_group(self.output_file.root,group_name+"bar_nc")

                # Fill new groups
                for array in group :
                    array_data = array.read()
                    self.output_file.create_array(nu_cc_group,array.name,array_data[(~nubar_mask)&cc_mask])
                    self.output_file.create_array(nu_nc_group,array.name,array_data[(~nubar_mask)&(~cc_mask)])
                    self.output_file.create_array(nubar_cc_group,array.name,array_data[nubar_mask&cc_mask])
                    self.output_file.create_array(nubar_nc_group,array.name,array_data[nubar_mask&(~cc_mask)])

                # Remove the old group
                self.output_file.remove_node(self.output_file.root,group_name,recursive=True)


def split_nu_events_by_flavor_and_interaction(input_data) :
    '''
    Split neutrino events by nu vs nubar, and CC vs NC
    '''

    #TODO Handle muons, noise, etc...

    # Check input data format
    assert isinstance(input_data,collections.Mapping)
    assert len(input_data) > 0

    # Define the expected keys
    all_keys = []
    flav_keys = ["nue","numu","nutau"]
    flav_keys.extend([ k+"bar" for k in flav_keys])
    for interaction in ["nc","cc"] :
        all_keys.extend([ k+"_"+interaction for k in flav_keys])

    output_data = collections.OrderedDict()

    # Loop through categories in the input data
    for cat_key,cat_data in input_data.items() :

        # If key already is one of the expected keys, nothing new to do (just preserve the data)
        if cat_key in all_keys :
            output_data[cat_key] = cat_data
            continue

        # Check have required variables to do the splitting
        assert "pdg_code" in cat_data
        assert "interaction" in cat_data

        # Do the splitting
        for flav_code,flav_key in zip([12,14,16],["nue","numu","nutau"]) :
            for nubar_sign,nubar_key in zip([1,-1],["","bar"]) :
                for interaction_code,interaction_key in zip([1,2],["cc","nc"]) :
                    mask = ( cat_data["pdg_code"] == (nubar_sign*flav_code) ) & ( cat_data["interaction"] == interaction_code )
                    if np.sum(mask) > 0 :
                        output_key = flav_key + nubar_key + "_" + interaction_key
                        if output_key not in output_data :
                            output_data[output_key] = collections.OrderedDict()
                        for var_key,var_array in cat_data.items() :
                            if var_key in output_data[output_key] :
                                output_data[output_key][var_key] = np.append(output_data[output_key][var_key],var_array[mask])
                            else :
                                output_data[output_key][var_key] = var_array[mask]

    assert len(output_data) > 0, "Failed splitting neutrino events by flavor/interaction"

    return output_data


def convert_nu_data_to_flat_format(input_data) :
    """Format for events files is now a single layer of categories.
    For backwards compatibility, also want to handle case where there is an 
    additional layer between the categories and variables, as older files have
    the format [nu_flavor][nc/cc], whilst new ones are [nu_flavor_nc/cc]

    """

    int_keys = ["nc","cc"]
    for top_key,top_dict in input_data.items() :
        if set(top_dict.keys()) == set(int_keys) :
            for int_key in int_keys :
                new_top_key = top_key + "_" + int_key
                if "_bar" in top_key :
                    new_top_key = new_top_key.replace("_bar","bar") #numu_bar -> numubar conversion
                input_data[new_top_key] = top_dict.pop(int_key)
            input_data.pop(top_key)



def fix_oppo_flux(input_data) :
    """Fix this `oppo` flux insanity
    someone added this in the nominal flux calculation that
    oppo flux is nue flux if flavour is nuebar, and vice versa
    here we revert that, incase these oppo keys are there

    """

    for key,val in input_data.items():
        if 'neutrino_oppo_nue_flux' not in val:
            continue
        logging.warning('renaming the outdated "oppo" flux keys in "%s", in the future do not use those anymore'%key)
        if 'bar' in key:
            val['nominal_nue_flux'] = val.pop('neutrino_oppo_nue_flux')
            val['nominal_numu_flux'] = val.pop('neutrino_oppo_numu_flux')
            val['nominal_nuebar_flux'] = val.pop('neutrino_nue_flux')
            val['nominal_numubar_flux'] = val.pop('neutrino_numu_flux')
        else :
            val['nominal_nue_flux'] = val.pop('neutrino_nue_flux')
            val['nominal_numu_flux'] = val.pop('neutrino_numu_flux')
            val['nominal_nuebar_flux'] = val.pop('neutrino_oppo_nue_flux')
            val['nominal_numubar_flux'] = val.pop('neutrino_oppo_numu_flux')


'''
Main functions
'''

def main() :
    """This main function can be used to load an events file and print the contents"""

    import argparse
    parser = argparse.ArgumentParser(description="Events parsing")
    parser.add_argument("--input-file",type=str,required=True,help="Input HDF5 events file")
    args = parser.parse_args()

    events = EventsPi()
    events.load_events_file(args.input_file)

    print("Loaded events from : %s"%args.input_file)

    print(events)


if  __name__ == "__main__":
    main()
<|MERGE_RESOLUTION|>--- conflicted
+++ resolved
@@ -4,15 +4,12 @@
 
 import copy, collections
 
-import numpy as np
-import os
-
-from pisa.core.binning import OneDimBinning, MultiDimBinning
+import numpy as np 
+
 from pisa.utils.log import logging
 from pisa.utils.fileio import from_file, to_file
 #from pisa.core.container import Container
 from pisa import FTYPE
-from pisa.utils.hdf import HDF5_EXTS
 from pisa.utils.numba_tools import WHERE
 
 
@@ -59,7 +56,6 @@
                 else :
                     raise ValueError("'variable_mapping' 'src' (value) must be a string, or a list of strings")
 
-<<<<<<< HEAD
         # Open the input file (checking if already open)
         if isinstance(events_file,basestring) : # File path
             input_data = from_file(events_file) # Read file
@@ -68,24 +64,6 @@
             input_data = events_file # File has already been opened
         else :
             raise IOError("`events_file` type is not supported (%s)" % type(input_data))
-=======
-        # Open the input file
-        rootname, ext = os.path.splitext(events_file)
-        ext = ext.replace('.', '').lower()
-        # read in entry-level attributes as metadata in the case of an hdf5 file
-        if ext in HDF5_EXTS:
-            input_data, attrs = from_file(events_file, return_attrs=True)
-            self.metadata.update(attrs)
-        else:
-            input_data = from_file(events_file)
-        cuts = self.metadata['cuts']
-        # ensure uniform type of 'cuts' entry independent of how it
-        # is stored in the events file (if at all) - this will be
-        # updated with user-defined cuts if applicable
-        if not isinstance(cuts, np.ndarray):
-            self.metadata['cuts'] = np.array(cuts)
-
->>>>>>> 68d22a85
 
         # Convert to keys like "numu_cc", "nutaubar_nc", etc...
         input_data = split_nu_events_by_flavor_and_interaction(input_data)
@@ -174,14 +152,8 @@
 
         assert isinstance(keep_criteria, basestring)
 
-        if not keep_criteria:
-            logging.debug(
-                'Empty criteria. Returning events unmodified.'
-            )
-            return self
-
         # Check if have already applied these cuts
-        if keep_criteria in self.metadata['cuts']:
+        if keep_criteria in self.metadata['cuts'] :
             logging.debug("Criteria '%s' have already been applied. Returning"
                           " events unmodified.", keep_criteria)
             return self
@@ -191,10 +163,6 @@
         # Prepare the post-cut data container
         cut_data = EventsPi(name=self.name)
         cut_data.metadata = copy.deepcopy(self.metadata)
-
-        logging.debug(
-            'Applying cuts "%s".' % keep_criteria
-        )
 
         # Loop over the data containers
         for key in self.keys() :
@@ -227,9 +195,7 @@
         #TODO update to GPUs?
 
         # Record the cuts
-        # TODO: this can lead to many 'duplicate' 'cuts' in here
-        # -> implement parsing mechanism to prevent this
-        cut_data.metadata['cuts'] = np.append(cut_data.metadata['cuts'], keep_criteria)
+        cut_data.metadata["cuts"].append(keep_criteria)
 
         return cut_data
 
@@ -265,12 +231,16 @@
             logging.debug("All inbounds criteria '%s' have already been"
                           " applied. Returning events unmodified.", new_cuts)
             return self
+        all_cuts = deepcopy(current_cuts) + unapplied_cuts
 
         # Create a single cut from all unapplied cuts
         keep_criteria = ' & '.join(['(%s)' % c for c in unapplied_cuts])
 
         # Do the cutting
         cut_data = self.apply_cut(keep_criteria=keep_criteria)
+
+        # Replace the combined 'cuts' string with individual cut strings
+        #cut_data.metadata['cuts'].append = all_cuts
 
         return cut_data
 
@@ -364,9 +334,17 @@
             output_data[cat_key] = cat_data
             continue
 
-        # Check have required variables to do the splitting
-        assert "pdg_code" in cat_data
-        assert "interaction" in cat_data
+        # Check have PDG code
+        assert "pdg_code" in cat_data, "No 'pdg_code' variable found for %s data" % cat_key
+
+        # Only split by interaction for neutrinos
+        is_neutrino = np.abs(cat_data["pdg_code"][0]) in [12,14,16]
+        if not is_neutrino :
+            output_data[cat_key] = cat_data #TODO convert name?
+            continue
+
+        # Check have the interaction
+        assert "interaction" in cat_data, "No 'interaction' variable found for %s data" % cat_key
 
         # Do the splitting
         for flav_code,flav_key in zip([12,14,16],["nue","numu","nutau"]) :
