--- conflicted
+++ resolved
@@ -14,9 +14,6 @@
 from pisa.utils.log import logging
 
 
-<<<<<<< HEAD
-__all__ = ["EventsPi","convert_nu_data_to_flat_format","split_nu_events_by_flavor_and_interaction"]
-=======
 __all__ = [
     "NU_FLAVORS",
     "NU_INTERACTIONS",
@@ -27,18 +24,10 @@
     "fix_oppo_flux",
     "main",
 ]
->>>>>>> 2ff0dc3d
 
 __author__ = "T. Stuttard"
 
-<<<<<<< HEAD
-# Define the flavors and interactions for neutrino events
-#TODO Merge with FlavInt etc stuff, but think that is deprecated so needs thought...
-FLAVORS = OrderedDict( nue=12, nuebar=-12, numu=14, numubar=-14, nutau=16, nutaubar=-16 )
-INTERACTIONS = OrderedDict( cc=1, nc=2 )
-=======
 __license__ = """Copyright (c) 2014-2018, The IceCube Collaboration
->>>>>>> 2ff0dc3d
 
  Licensed under the Apache License, Version 2.0 (the "License");
  you may not use this file except in compliance with the License.
@@ -46,33 +35,13 @@
 
    http://www.apache.org/licenses/LICENSE-2.0
 
-<<<<<<< HEAD
-class EventsPi(OrderedDict) :
-    '''
-    Container for events for use with PISA pi
-
-    Parameters
-    ----------
-    name : string
-        Name to identify events
-    neutrinos : bool
-        Flag indicating if events represent neutrinos
-        Toggles special behaviour such as splitting into nu/nubar and CC/NC
-
-    '''
-=======
  Unless required by applicable law or agreed to in writing, software
  distributed under the License is distributed on an "AS IS" BASIS,
  WITHOUT WARRANTIES OR CONDITIONS OF ANY KIND, either express or implied.
  See the License for the specific language governing permissions and
  limitations under the License."""
->>>>>>> 2ff0dc3d
-
-
-<<<<<<< HEAD
-
-        super(EventsPi, self).__init__(*arg, **kw)
-=======
+
+
 # Define the flavors and interactions for neutrino events
 NU_FLAVORS = OrderedDict(
     nue=12, nuebar=-12, numu=14, numubar=-14, nutau=16, nutaubar=-16
@@ -99,7 +68,6 @@
 class EventsPi(OrderedDict):
     """
     Container for events for use with PISA pi
->>>>>>> 2ff0dc3d
 
     Parameters
     ----------
@@ -112,20 +80,11 @@
 
     """
 
-<<<<<<< HEAD
-    def load_events_file(self,events_file,variable_mapping=None) :
-        '''
-        Fill this events container from an input HDF5 file filled with event data
-        Optionally can provide a variable mapping so select a subset of variables, 
-        rename them, etc 
-        '''
-=======
     def __init__(self, *arg, **kw):
         name = kw.pop("name", None)
         neutrinos = kw.pop("neutrinos", True)
 
         super(EventsPi, self).__init__(*arg, **kw)
->>>>>>> 2ff0dc3d
 
         self.name = name
         self.neutrinos = neutrinos
@@ -246,31 +205,13 @@
         # some category of input data
 
         # Loop over the input types
-<<<<<<< HEAD
-        for data_key in input_data.keys() :
-
-            if data_key in self :
-                raise ValueError("Key '%s' has already been added to this data structure")
-
-            # Create a container for this events category
-            #container = Container(data_key)
-            #container.data_specs = "events"
-=======
         for data_key in input_data.keys():
             if data_key in self:
                 raise ValueError(
                     "Key '%s' has already been added to this data structure"
                 )
 
->>>>>>> 2ff0dc3d
             self[data_key] = OrderedDict()
-
-            # Convert zenith -> cos(zenith) where present
-            for prefix in ["true_","reco_"] :
-                zenith_key,coszen_key = prefix+"zenith",prefix+"coszen"
-                if (zenith_key in input_data[data_key]) and (coszen_key not in input_data[data_key]) :
-                    input_data[data_key][coszen_key] = np.cos(input_data[data_key][zenith_key])
-                    logging.info("Converting %s -> %s for %s"%(zenith_key,coszen_key,data_key))
 
             # Loop through variable mapping
             # If none provided, just use all variables and keep the input names
@@ -314,7 +255,6 @@
                     )
                 else:
                     self[data_key][var_dst] = array_data
-
 
     def apply_cut(self, keep_criteria):
         """Apply a cut by specifying criteria for keeping events. The cut must
@@ -450,17 +390,9 @@
     contents of the original I3 files and whatever conversion script was used
     to produce the HDF5 files from these.
 
-<<<<<<< HEAD
-    #TODO Split into one function for nu/nubar and one for CC/NC?
-
-    # Check input data format
-    assert isinstance(input_data,Mapping)
-    assert len(input_data) > 0
-=======
     Parameters
     ----------
     input_data : mapping
->>>>>>> 2ff0dc3d
 
     Returns
     -------
@@ -514,24 +446,6 @@
         )
 
         # Define a mask to select the events for each desired output key
-<<<<<<< HEAD
-        key_mask_pairs = [ ( "%s_%s"%(fk,ik), (sub_data["pdg_code"]==fc)&(sub_data["interaction"]==ic) ) for fk,fc in FLAVORS.items() for ik,ic in INTERACTIONS.items() ]
-
-        # Loop over the keys/masks and write the data for each casse to the output container
-        for key,mask in key_mask_pairs :
-            if np.any(mask) : # Only if mask has some data
-                if key not in output_data :
-                    output_data[key] = OrderedDict()
-                for var_key,var_data in sub_data.items() :
-                    if var_key in output_data[key] :
-                        output_data = np.append(output_data[key][var_key],var_data[mask])
-                    else :
-                        output_data[key][var_key] = var_data[mask]
-
-
-    # Check how it went
-    assert len(output_data) > 0, "Failed splitting neutrino events by flavor/interaction"
-=======
         key_mask_pairs = [
             ("%s_%s" % (fk, ik), (data["pdg_code"] == fc) & (data["interaction"] == ic))
             for fk, fc in NU_FLAVORS.items()
@@ -549,34 +463,11 @@
 
     if len(output_data) == 0:
         raise ValueError("Failed splitting neutrino events by flavor/interaction")
->>>>>>> 2ff0dc3d
 
     return output_data
 
 
-<<<<<<< HEAD
-def convert_nu_data_to_flat_format(input_data) :
-    """Format for events files is now a single layer of categories.
-    For backwards compatibility, also want to handle case where there is an 
-    additional layer between the categories and variables, as older files have
-    the format [nu_flavor][nc/cc], whilst new ones are [nu_flavor_nc/cc]
-
-    """
-    for top_key,top_dict in input_data.items() :
-        if set(top_dict.keys()) == set(INTERACTIONS.keys()) :
-            for int_key in INTERACTIONS.keys() :
-                new_top_key = top_key + "_" + int_key
-                if "_bar" in top_key :
-                    new_top_key = new_top_key.replace("_bar","bar") # numu_bar -> numubar conversion
-                input_data[new_top_key] = top_dict.pop(int_key)
-            input_data.pop(top_key)
-
-
-
-def fix_oppo_flux(input_data) :
-=======
 def fix_oppo_flux(input_data):
->>>>>>> 2ff0dc3d
     """Fix this `oppo` flux insanity
     someone added this in the nominal flux calculation that
     oppo flux is nue flux if flavour is nuebar, and vice versa
