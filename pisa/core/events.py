--- conflicted
+++ resolved
@@ -924,13 +924,9 @@
     muon_file = 'Level7_muongun.12370_15.pckl'
     m = {'muons': from_file(muon_file)}
     m = Data(val=m)
-    print 'here', m.metadata['cuts']
     assert m.contains_muons
     assert not m.contains_neutrinos
-<<<<<<< HEAD
-=======
     logging.debug(str((m)))
->>>>>>> 18629b59
     data = data + m
     assert data.contains_neutrinos
     logging.debug(str((data)))
