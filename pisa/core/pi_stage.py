--- conflicted
+++ resolved
@@ -278,15 +278,11 @@
 
         """
 
-<<<<<<< HEAD
         # Figure out if the user has specifiec an output mode
-=======
->>>>>>> dd2ccd0f
         if output_mode is None:
             output_mode = self.output_mode
         else:
             assert output_mode=='binned' or output_mode=='events','ERROR: user-specified output mode is unrecognized'
-<<<<<<< HEAD
 
 
         # Handle the binned case
@@ -315,20 +311,12 @@
                 self.outputs  = OrderedDict()
                 for key in self.output_apply_keys:
                     self.outputs[key] = self.data.get_mapset(key)
-=======
-    
-
-        if output_mode == 'binned' and len(self.output_apply_keys) == 1:
-            self.outputs = self.data.get_mapset(self.output_apply_keys[0])
-
-        elif output_mode=='binned' and len(self.output_apply_keys) == 2 and 'errors' in self.output_apply_keys:
-            other_key = [key for key in self.output_apply_keys if not key == 'errors'][0]
-            self.outputs = self.data.get_mapset(other_key, error='errors')
->>>>>>> dd2ccd0f
-
+
+        # Handle Events mode
         elif output_mode == "events" :
             self.outputs = self.data
-            
+    
+        # Throw warning that output mode failed
         else:
             self.outputs = None
             logging.warning('pi_stage.py: Cannot create CAKE style output mapset')
