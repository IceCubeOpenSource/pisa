--- conflicted
+++ resolved
@@ -23,12 +23,8 @@
 import re
 
 import numpy as np
-<<<<<<< HEAD
-import scipy.stats as stats
-=======
 from scipy.stats import poisson
 from scipy.stats import norm
->>>>>>> cdbc88ea
 import uncertainties
 from uncertainties import ufloat
 from uncertainties import unumpy as unp
@@ -38,18 +34,12 @@
 from pisa.utils.hash import hash_obj
 from pisa.utils import jsons
 from pisa.utils.log import logging, set_verbosity
-<<<<<<< HEAD
 from pisa.utils.random_numbers import get_random_state
-from pisa.utils.stats import chi2, llh, conv_llh, mod_chi2
+from pisa.utils.stats import chi2, llh, conv_llh, mod_chi2, barlow_llh
 from pisa.utils.profiler import line_profile, profile
-=======
-from pisa.utils.stats import chi2, llh, conv_llh, mod_chi2, barlow_llh
-from pisa.utils.profiler import profile
->>>>>>> cdbc88ea
-
 
 HASH_SIGFIGS = 12
-VALID_METRICS = ('chi2', 'llh', 'conv_llh', 'mod_chi2')
+VALID_METRICS = ('chi2', 'llh', 'conv_llh', 'mod_chi2', 'barlow_llh')
 METRICS_TO_MAXIMIZE = ['llh', 'conv_llh']
 
 
@@ -394,7 +384,6 @@
     def fluctuate(self, method, random_state=None, jumpahead=0):
         orig = method
         method = str(method).lower()
-<<<<<<< HEAD
         if method == 'poisson':
             random_state = get_random_state(random_state, jumpahead=jumpahead)
             with np.errstate(invalid='ignore'):
@@ -414,21 +403,28 @@
                 error_vals[nan_at] = np.nan
             return {'hist': unp.uarray(hist_vals, error_vals)}
 
-=======
-        if method in ['poisson']:
-            if seed is not None:
-                np.random.seed(seed)
-            return {'hist': unp.uarray(poisson.rvs(unp.nominal_values(self.hist)),
-                                       np.sqrt(unp.nominal_values(self.hist)))}
-        elif method in ['gauss+poisson']:
-            if seed is not None:
-                np.random.seed(seed)
-            nominal = unp.nominal_values(self.hist)
-            sigma = unp.std_devs(self.hist)
-            gauss = norm.rvs(loc=nominal, scale=sigma)
-            return {'hist': unp.uarray(poisson.rvs(gauss),
-                                       np.sqrt(gauss))}
->>>>>>> cdbc88ea
+        elif method == 'gauss+poisson':
+            random_state = get_random_state(random_state, jumpahead=jumpahead)
+            with np.errstate(invalid='ignore'):
+                orig_hist = unp.nominal_values(self.hist)
+                sigma = unp.std_devs(self.hist)
+                nan_at = np.isnan(orig_hist)
+                valid_mask = ~nan_at
+                gauss = np.empty_like(orig_hist, dtype=np.float64)
+                gauss[valid_mask] = norm.rvs(loc=orig_hist[valid_mask], scale=sigma[valid_mask])
+
+                hist_vals = np.empty_like(orig_hist, dtype=np.float64)
+                hist_vals[valid_mask] = stats.poisson.rvs(
+                    gauss[valid_mask],
+                    random_state=random_state
+                )
+                hist_vals[nan_at] = np.nan
+
+                error_vals = np.empty_like(orig_hist, dtype=np.float64)
+                error_vals[valid_mask] = np.sqrt(orig_hist[valid_mask])
+                error_vals[nan_at] = np.nan
+            return {'hist': unp.uarray(hist_vals, error_vals)}
+
         elif method in ['', 'none', 'false']:
             return {}
 
@@ -1685,22 +1681,12 @@
         return MapSet([m.downsample(*args, **kwargs) for m in self])
 
     def metric_per_map(self, expected_values, metric):
-<<<<<<< HEAD
         metric = metric.lower() if isinstance(metric, basestring) else metric
         if metric in VALID_METRICS:
             return self.apply_to_maps(metric, expected_values)
         else:
             raise ValueError('`metric` "%s" not recognized; use one of %s.'
                              %(metric, VALID_METRICS))
-=======
-        assert isinstance(metric, basestring)
-        metric = metric.lower()
-        if metric in ['chi2', 'llh', 'conv_llh', 'mod_chi2', 'barlow_llh']:
-            return self.apply_to_maps(metric, expected_values)
-        else:
-            raise ValueError('`metric` "%s" not recognized; use either'
-                             ' "chi2", "conv_llh", "mod_chi2", "barlow_llh" or "llh".' %metric)
->>>>>>> cdbc88ea
 
     def metric_total(self, expected_values, metric):
         return np.sum(self.metric_per_map(expected_values, metric).values())
