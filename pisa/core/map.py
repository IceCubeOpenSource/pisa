# author : J.L. Lanfranchi
#          jll1062+pisa@phys.psu.edu
#
# date   : March 25, 2016

"""
Map class to contain 2D histogram, error, and metadata about the contents.
MapSet class to contain a set of maps.

Also provide basic mathematical operations that user applies directly to the
containers but that get passed down to operate on the contained data.
"""

from __future__ import division
#from types import MethodType
from operator import getitem, setitem
from collections import OrderedDict, Mapping, Sequence
import re
from copy import deepcopy, copy
from pisa.utils.stats import llh

import numpy as np

import uncertainties
from uncertainties import ufloat
from uncertainties import unumpy as unp

from pisa.core.binning import OneDimBinning, MultiDimBinning
from pisa.utils.hash import hash_obj


def type_error(value):
    raise TypeError('Type of argument not supported: "%s"' % type(value))

def strip_outer_parens(value):
    value = value.strip()
    m = re.match(r'^\{\((.*)\)\}$', value)
    if m is not None:
        value = m.groups()[0]
    m = re.match(r'^\((.*)\)$', value)
    if m is not None:
        value = m.groups()[0]
    return value


class Map(object):
    """Class to contain 2D histogram, error, and metadata about the contents.
    Also provides basic mathematical operations for the contained data.
    Parameters
    ----------
    name
    hist
    binning
    hash
    tex
    full_comparison

    Properties
    ----------
    full_comparison
    hash
    hist
    nominal_values
    std_devs
    name
    shape
    state
    tex

    Methods
    -------
    assert_compat
    fluctuate
    chi2
    llh
    set_poisson_errors
    set_errors
    __abs__
    __add__
    __div__
    __eq__
    __hash__
    __mul__
    __ne__
    __neg__
    __pow__
    __radd__
    __rdiv__
    __rmul__
    __rsub__
    __str__
    __sub__

    """
    _slots = ('name', 'hist', 'binning', 'hash', 'tex',
               'full_comparison')
    _state_attrs = _slots

    def new_obj(original_function):
        """ decorator to deepcopy unaltered states into new object """
        def new_function(self, *args, **kwargs):
            new_state = OrderedDict()
            state_updates = original_function(self, *args, **kwargs)
            for slot in self._state_attrs:
                if state_updates.has_key(slot):
                    new_state[slot] = state_updates[slot]
                else:
                    new_state[slot] = deepcopy(self.__getattr__(slot))
            return Map(**new_state)
        return new_function

    def __init__(self, name, hist, binning, hash=None, tex=None,
                 full_comparison=True):
        # Set Read/write attributes via their defined setters
        super(Map, self).__setattr__('_name', name)
        tex = r'{\rm %s}' % name if tex is None else tex
        super(Map, self).__setattr__('_tex', tex)
        super(Map, self).__setattr__('_hash', hash)
        super(Map, self).__setattr__('_full_comparison', full_comparison)

<<<<<<< HEAD
        if isinstance(binning, MultiDimBinning):
            pass
        else:
            binning = MultiDimBinning(binning)

        # Do the work here to set read-only attributes
=======
        # Do the work here to set read-only attributes
        if not isinstance(binning, MultiDimBinning):
            assert isinstance(binning, Sequence)
            binning = MultiDimBinning(*tuple(binning))
>>>>>>> ab091635
        super(Map, self).__setattr__('_binning', binning)
        binning.assert_array_fits(hist)
        super(Map, self).__setattr__('_hist', hist)

    def set_poisson_errors(self):
        # approximate poisson errors using sqrt(n)
        super(Map, self).__setattr__('_hist', unp.uarray(self._hist,
                                                         np.sqrt(self._hist)))
    
    def set_errors(self, error_hist):
        self.assert_compat(error_hist)
        super(Map, self).__setattr__('_hist', unp.uarray(self._hist,
                                                         error_hist))

    @property
    def shape(self):
        return self.hist.shape

    @property
    def state(self):
        state = OrderedDict()
        for attr in self._state_attrs:
            state[attr] = self.__getattr__(attr)
        return state

    def assert_compat(self, other):
        if np.isscalar(other) or type(other) is uncertainties.core.Variable:
            return
        elif isinstance(other, np.ndarray):
            self.binning.assert_array_fits(other)
        elif isinstance(other, Map):
            self.binning.assert_compat(other.binning)
        else:
            assert False, 'Unrecognized type'

    @new_obj
    def index(self, idx):
        if not isinstance(idx, Sequence) and len(idx) == 2:
            raise ValueError('Map is 2D; 2D indexing is required')
        # Indexing a single element e.g. hist[1,3] returns a 0D array while
        # e.g. hist[1,3:8] returns a 1D array; but we need 2D... so reshape
        # after indexing.
        new_hist = deepcopy(self.hist)
        new_binning = deepcopy(self.binning[idx])
        return {'binning': self.binning[idx],
                'hist': np.reshape(new_hist[idx],new_binning.shape)}

    def __repr__(self):
        return np.array_repr(self._hist)

    def __hash__(self):
        if self.hash is not None:
            return self.hash
        raise ValueError('No hash defined.')

    def __setattr__(self, attr, value):
        """Only allow setting attributes defined in slots"""
        if attr not in self._slots:
            raise ValueError('Attribute "%s" not allowed to be set.' % attr)
        super(Map, self).__setattr__(attr, value)

    def __getattr__(self, attr):
        return super(Map, self).__getattribute__(attr)

    def __getitem__(self, idx):
        return self.index(idx)

    def llh(self, other):
        return llh(self.hist, other.hist)


    # TODO: is this a good behavior to have, setting the indexed value(s) of
    # .hist but leaving everything else alone? Seems like this should be left
    # to explicit setting on the contained hist, e.g. map.hist[2,8] = 4 is
    # more explicit and might signal more clearly where things are left UNdone
    # like setting the variance in that case wasn't done and so synchronization
    # can fail. One advantage of intercepting a setitem here is that we can
    # automatically invalidate the hash (set it to None or np.nan) when setitem
    # is called.

    #def __setitem__(self, idx, val):
    #    return setitem(self.hist, idx, val)

    @property
    def name(self):
        return self._name

    @name.setter
    def name(self, value):
        assert isinstance(value, basestring)
        return super(Map, self).__setattr__('_name', value)

    @property
    def tex(self):
        return self._tex

    @tex.setter
    def tex(self, value):
        assert isinstance(value, basestring)
        return super(Map, self).__setattr__('_tex', value)

    @property
    def hash(self):
        return self._hash

    @hash.setter
    def hash(self, value):
        """Hash must be an immutable type (i.e., have a __hash__ method)"""
        #assert value.__hash__ is not None
        super(Map, self).__setattr__('_hash', value)

    @property
    def hist(self):
        return self._hist

    @property
    def nominal_values(self):
        return unp.nominal_values(self._hist)

    @property
    def std_devs(self):
        return unp.std_devs(self._hist)

    @property
    def binning(self):
        return self._binning

    @property
    def full_comparison(self):
        return self._full_comparison

    @full_comparison.setter
    def full_comparison(self, value):
        assert isinstance(value, bool)
        super(Map, self).__setattr__('_full_comparison', value)

    # Common mathematical operators

    @new_obj
    def __abs__(self):
        return {#'name':"|%s|" % (self.name,),
                #'tex':r"{\left| %s \right|}" % strip_outer_parens(self.tex),
                'hist':np.abs(self.hist)}

    @new_obj
    def __add__(self, other):
        """Add `other` to self"""
        if np.isscalar(other) or type(other) is uncertainties.core.Variable:
            dict = {
                #'name':"(%s + %s)" % (self.name, other),
                #'tex':r"{(%s + %s)}" % (self.tex, other),
                'hist':self.hist + other
            }
        elif isinstance(other, np.ndarray):
            dict = {
                #'name':"(%s + array)" % self.name,
                #'tex':r"{(%s + X)}" % self.tex,
                'hist':self.hist + other
            }
        elif isinstance(other, Map):
            dict = {
                #'name':"(%s + %s)" % (self.name, other.name),
                #'tex':r"{(%s + %s)}" % (self.tex, other.tex),
                'hist':self.hist + other.hist,
                'full_comparison':self.full_comparison or other.full_comparison
            }
        else:
            type_error(other)
        return dict

    #def __cmp__(self, other):

    @new_obj
    def __div__(self, other):
        if np.isscalar(other) or type(other) is uncertainties.core.Variable:
            dict = {
                #'name':"(%s / %s)" % (self.name, other),
                #'tex':r"{(%s / %s)}" % (self.tex, other),
                'hist':self.hist / other
            }
        elif isinstance(other, np.ndarray):
            dict = {
                #'name':"(%s / array)" % self.name,
                #'tex':r"{(%s / X)}" % self.tex,
                'hist':self.hist / other
            }
        elif isinstance(other, Map):
            dict = {
                #'name':"(%s / %s)" % (self.name, other.name),
                #'tex':r"{(%s / %s)}" % (self.tex, other.tex),
                'hist':self.hist / other.hist,
                'full_comparison':self.full_comparison or other.full_comparison
            }
        else:
            type_error(other)
        return dict

    def __truediv__(self, other):
        return self.__div__(other)

    def __floordiv__(self, other):
        raise NotImplementedError('floordiv not implemented for type Map')

    def __eq__(self, other):
        """Check if full state of maps are equal. *Not* element-by-element
        equality as for a numpy array. Call this.hist == other.hist for the
        nominal value and the error

        If `full_comparison` is true for *both* maps, or if either map lacks a
        hash, performs a full comparison of the contents of each map.

        Otherwise, simply checks that the hashes are equal.
        """
        if np.isscalar(other):
            # in case comparing with just with a scalar ignore the errors:
            return np.all(unp.nominal_values(self.hist) == other)
        if type(other) is uncertainties.core.Variable \
                or isinstance(other, np.ndarray):
            return (np.all(unp.nominal_values(self.hist)
                           == unp.nominal_values(other))
                    and np.all(unp.std_devs(self.hist)
                               == unp.std_devs(other)))
        elif isinstance(other, Map):
            if (self.full_comparison or other.full_comparison
                or self.hash is None or other.hash is None):
                return utils.recursiveEquality(self.state, other.state)
            return self.hash == other.hash
        else:
            type_error(other)

    @new_obj
    def log(self):
        return {
            #'name':"log(%s)" % self.name,
            #'tex':r"\ln\left( %s \right)" % self.tex,
            'hist':np.log(self.hist)
        }

    @new_obj
    def log10(self):
        return {
            #'name':"log10(%s)" % self.name,
            #'tex':r"\log_{10}\left( %s \right)" % self.tex,
            'hist':np.log10(self.hist)
        }

    @new_obj
    def __mul__(self, other):
        if np.isscalar(other) or type(other) is uncertainties.core.Variable:
            dict = {
                #'name':"%s * %s" % (other, self.name),
                #'tex':r"%s \cdot %s" % (other, self.tex),
                'hist':self.hist * other
            }
        elif isinstance(other, np.ndarray):
            dict = {
                #'name':"array * %s" % self.name,
                #'tex':r"X \cdot %s" % self.tex,
                'hist':self.hist * other,
            }
        elif isinstance(other, Map):
            dict = {
                #'name':"%s * %s" % (self.name, other.name),
                #'tex':r"%s \cdot %s" % (self.tex, other.tex),
                'hist':self.hist * other.hist,
                'full_comparison':self.full_comparison or other.full_comparison,
            }
        else:
            type_error(other)
        return dict

    def __ne__(self, other):
        return not self == other

    @new_obj
    def __neg__(self):
        return {
            #'name':"-%s" % self.name,
            #'tex':r"-%s" % self.tex,
            'hist':-self.hist,
        }

    @new_obj
    def __pow__(self, other):
        if np.isscalar(other) or type(other) is uncertainties.core.Variable:
            dict = {
                #'name':"%s**%s" % (self.name, other),
                #'tex':"%s^{%s}" % (self.tex, other),
                'hist':np.power(self.hist, other)
            }
        elif isinstance(other, np.ndarray):
            dict = {
                #'name':"%s**(array)" % self.name,
                #'tex':r"%s^{X}" % self.tex,
                'hist':np.power(self.hist, other),
            }
        elif isinstance(other, Map):
            dict = {
                #'name':"%s**(%s)" % (self.name, strip_outer_parens(other.name)),
                #'tex':r"%s^{%s}" % (self.tex, strip_outer_parens(other.tex)),
                'hist':np.power(self.hist, other.hist),
                'full_comparison':self.full_comparison or other.full_comparison,
            }
        else:
            type_error(other)
        return dict

    def __radd__(self, other):
        return self + other

    def __rdiv__(self, other):
        if isinstance(other, Map):
            return other / self
        else:
            return self.__rdiv(other)

    @new_obj
    def __rdiv(self,oher):
        if np.isscalar(other) or type(other) is uncertainties.core.Variable:
            dict = {
                #'name':"(%s / %s)" % (other, self.name),
                #'tex':"{(%s / %s)}" % (other, self.tex),
                'hist':other / self.hist,
            }
        elif isinstance(other, np.ndarray):
            dict = {
                #'name':"array / %s" % self.name,
                #'tex':"{(X / %s)}" % self.tex,
                'hist':other / self.hist,
            }
        else:
            type_error(other)
        return dict

    def __rmul__(self, other):
        return self * other

    def __rsub__(self, other):
        if isinstance(other, Map):
            return other - self
        else:
            return self.__rsub(other)

    @new_obj
    def __rsub(self, other):
        if np.isscalar(other) or type(other) is uncertainties.core.Variable:
            dict = {
                #'name':"(%s - %s)" % (other, self.name),
                #'tex':"{(%s - %s)}" % (other, self.tex),
                'hist':other - self.hist,
            }
        elif isinstance(other, np.ndarray):
            dict = {
                #'name':"(array - %s)" % self.name,
                #'tex':"{(X - %s)}" % self.tex,
                'hist':other - self.hist,
            }
        else:
            type_error(other)
        return dict

    @new_obj
    def sqrt(self):
        return {
            #'name':"sqrt(%s)" % self.name,
            #'tex':r"\sqrt{%s}" % self.tex,
            'hist':np.sqrt(self.hist),
        }

    @new_obj
    def __sub__(self, other):
        if np.isscalar(other) or type(other) is uncertainties.core.Variable:
            dict = {
                #'name':"(%s - %s)" % (self.name, other),
                #'tex:':"{(%s - %s)}" % (self.tex, other),
                'hist':self.hist - other,
            }
        elif isinstance(other, np.ndarray):
            dict = {
                #'name':"(%s - array)" % self.name,
                #'tex':"{(%s - X)}" % self.tex,
                'hist':self.hist - other,
            }
        elif isinstance(other, Map):
            dict = {
                #'name':"%s - %s" % (self.name, other.name),
                #'tex':"{(%s - %s)}" % (self.tex, other.tex),
                'hist':self.hist - other.hist,
                'full_comparison':self.full_comparison or other.full_comparison,
            }
        else:
            type_error(other)
        return dict

# TODO: instantiate individual maps from dicts if passed as such, so user
# doesn't have to instantiate each map. Also, check for name collisions with
# one another and with attrs (so that __getattr__ can retrieve the map by name)
# TODO: add docstrings
class MapSet(object):
    """
    Set of maps.

    Methods
    -------
    __contains__

    Properties
    ----------

    """
    __slots = ('_name')
    __state_attrs = ('name', 'maps')
    def __init__(self, maps, name=None, tex=None, collate_by_name=False):
        super(MapSet, self).__setattr__('maps', tuple(maps))
        super(MapSet, self).__setattr__('name', name)
        super(MapSet, self).__setattr__('tex', name)
        super(MapSet, self).__setattr__('collate_by_name', collate_by_name)
        super(MapSet, self).__setattr__('collate_by_num', not collate_by_name)

    @property
    def name(self):
        return super(MapSet, self).__getattribute__('_name')

    @name.setter
    def name(self, name):
        return super(MapSet, self).__setattr__('_name', name)

    @property
    def hash(self):
        hashes = self.hashes
        if all([(h is not None) for h in hashes]):
            return hash_obj(hashes)
        return None

    @property
    def names(self):
        return tuple([mp.name for mp in self])

    @property
    def hashes(self):
        return tuple([mp.hash for mp in self])

    def hash_maps(self, map_names=None):
        if map_names is None:
            map_names = [m.name for m in self]
        hashes = [m.hash for m in self if m.name in map_names]
        if all([(h != None) for h in hashes]):
            return hash_obj(hashes)
        return None

    def collate_with_names(self, vals):
        ret_dict = OrderedDict()
        [setitem(ret_dict, name, val) for name, val in zip(self.names, vals)]
        return ret_dict

    def find_map(self, value):
        idx = None
        if isinstance(value, Map):
            pass
        elif isinstance(value, basestring):
            try:
                idx = self.names.index(value)
            except ValueError:
                pass
        if idx is None:
            raise ValueError('Could not find map name "%s" in %s' %
                             (value, self))
        return self[idx]

    def apply_to_maps(self, attr, *args, **kwargs):
        if len(kwargs) != 0:
            raise NotImplementedError('Keyword arguments are not handled')

        if not all([hasattr(mp, attr) for mp in self]):
            raise AttributeError('All maps do not have attribute "%s"' % attr)

        # Retrieve the corresponding callables from contained maps
        val_per_map = [getattr(mp, attr) for mp in self]
        if not all([hasattr(meth, '__call__') for meth in val_per_map]):
            # If all results are maps, populate a new map set & return that
            if all([isinstance(r, Map) for r in val_per_map]):
                return MapSet(val_per_map)
            # Otherwise put in an ordered dict with <name>: <val> pairs ordered
            # according to the map ordering in the set
            return self.collate_with_names(val_per_map)

        # Rename for clarity
        method_name = attr
        method_per_map = val_per_map

        # Create a set of args for *each* map in this map set: If an arg is a
        # MapSet, convert that arg into the map in that set corresponding to
        # the same map in this set.
        args_per_map = []
        for map_num, mp in enumerate(self):
            map_name = mp.name
            this_map_args = []
            for arg in args:
                if (np.isscalar(arg) or
                        type(arg) is uncertainties.core.Variable or
                        isinstance(arg, (basestring, np.ndarray))):
                    this_map_args.append(arg)
                elif isinstance(arg, MapSet):
                    if self.collate_by_name:
                        this_map_args.append(arg[map_name])
                    elif self.collate_by_num:
                        this_map_args.append(arg[map_num])
                else:
                    raise TypeError('Unhandled arg %s / type %s' %
                                    (arg, type(arg)))
            args_per_map.append(tuple(this_map_args))

        # Make the method calls and collect returned values
        returned_vals = [meth(*args)
                         for meth, args in zip(method_per_map, args_per_map)]

        # If all results are maps, put them into a new map set & return
        if all([isinstance(r, Map) for r in returned_vals]):
            return MapSet(tuple(returned_vals))

        # If None returned by all, return a single None
        if all([(r is None) for r in returned_vals]):
            return

        # Otherwise put into an ordered dict with name:val pairs
        return self.collate_with_names(returned_vals)

    def __str__(self):
        if self.name is not None:
            my_name = "'" + self.name + "'"
        else:
            my_name = super(MapSet, self).__repr__()
        return "MapSet %s containing maps %s" % (my_name, self.names)

    def __repr__(self):
        return str(self)

    def __contains__(self, name):
        return name in [m.name for m in self]

    # TODO: implement __hash__?
    #def __hash__(self):
    #    if self.hash is not None:
    #        return self.hash
    #    raise ValueError('No hash defined.')

    def __setattr__(self, attr, val):
        if attr in MapSet.__slots:
            object.__setattr__(attr, val)
        else:
            returned_vals = [setattr(mp, attr, val) for mp in self]
            if all([(r is None) for r in returned_vals]):
                return
            return self.collate_with_names(returned_vals)

    def __getattr__(self, attr):
        if attr in [m.name for m in self]:
            return self[attr]
        return self.apply_to_maps(attr)

    def __iter__(self):
        return iter(self.maps)

    def __getitem__(self, item):
        """Retrieve a map by name or retrieve maps' histogram values by index
        or slice.

        If `item` is a string, retrieve map by name.
        If `item is an integer or one-dim slice, retrieve maps by sequence
        If `item` is length-2 tuple or two-dim slice, retrieve value(s) of all
            contained maps, each indexed by map[`item`]. The output is returned
            in an ordered dict with format {<map name>: <values>, ...}

        """
        if isinstance(item, basestring):
            return self.find_map(item)
        elif isinstance(item, (int, slice)):
            rslt = self.maps[item]
            if hasattr(rslt, '__len__') and len(rslt) > 1:
                return MapSet(rslt)
            return rslt
        elif isinstance(item, Sequence):
            if len(item) == 1:
                return self.maps[item]
            elif len(item) == 2:
                return MapSet([getitem(m, item) for m in self])
            else:
                raise IndexError('too many indices for 2D hist')
        #elif isinstance(item, Sequence):
        #    assert len(item) == 2, 'Maps are 2D, and so must be indexed as such'
        #    return self.collate_with_names([getitem(m, item) for m in self])
        else:
            raise TypeError('getitem does not support `item` of type %s'
                            % type(item))

    def __abs__(self):
        return self.apply_to_maps('__abs__')

    def __add__(self, val):
        return self.apply_to_maps('__add__', val)

    def __truediv__(self, val):
        return self.apply_to_maps('__truediv__', val)

    def __div__(self, val):
        return self.apply_to_maps('__div__', val)

    def log(self):
        return self.apply_to_maps('log')

    def log10(self):
        return self.apply_to_maps('log10')

    def __mul__(self, val):
        return self.apply_to_maps('__mul__', val)

    def __neg__(self):
        return self.apply_to_maps('__neg__')

    def __pow__(self, val):
        return self.apply_to_maps('__pow__', val)

    def __radd__(self, val):
        return self.apply_to_maps('__radd__', val)

    def __rdiv__(self, val):
        return self.apply_to_maps('__rdiv__', val)

    def __rmul__(self, val):
        return self.apply_to_maps('__rmul__', val)

    def __rsub__(self, val):
        return self.apply_to_maps('__rsub__', val)

    def sqrt(self):
        return self.apply_to_maps('sqrt')

    def __sub__(self, val):
        return self.apply_to_maps('__sub__', val)

    def llh(self, other):
        return self.apply_to_maps('llh', other)

    def total_llh(self, other):
        llhs = self.llh(other)
        total_llh = 0
        for n,v in llhs.items():
            total_llh += v
        return total_llh

## Now dynamically add all methods from Map to MapSet that don't already exist
## in MapSet (and make these methods distribute to contained maps)
##for method_name, method in sorted(Map.__dict__.items()):
#add_methods = '''__abs__ __add__ __div__ __mul__ __neg__ __pow__ __radd__
#__rdiv__ __rmul__ __rsub__ __sub__'''.split()
#
#for method_name in add_methods:
#    #if not hasattr(method, '__call__') or method_name in MapSet.__dict__:
#    #    continue
#    disallowed = ('__getattr__', '__setattr__', '__getattribute__',
#                  '__getitem__', '__eq__', '__ne__', '__str__', '__repr__')
#    if method_name in disallowed:
#        continue
#    print 'adding method "%s" to MapSet as an apply func' % method_name
#    arg_str = ', *args' # if len(args) > 0 else ''
#    eval('def {method_name}(self{arg_str}):\n'
#         '    return self.apply_to_maps({method_name}{arg_str})'.format(method_name=method_name, arg_str=arg_str))
#    #f.__doc__ = 'Apply method %s to all contained maps' % method_name
#    #method = getattr(Map, method_name)
#    #if method.__doc__:
#    #    f.__doc__ += '... ' + method.__doc__
#    setattr(MapSet, method_name, MethodType(eval(method_name), None, MapSet))


def test_Map():
    e_binning = OneDimBinning(
        name='energy', units='GeV', prefix='e', tex=r'E_\nu', n_bins=40,
        domain=(1,80), is_log=True
    )
    cz_binning = OneDimBinning(
        name='coszen', units=None, prefix='cz', tex=r'\cos\,\theta', n_bins=20,
        domain=(-1,0), is_lin=True
    )
    # set directly unumpy array with errors
    #m1 = Map(name='x', hist=unp.uarray(np.ones((40,20)),np.sqrt(np.ones((40,20)))), binning=(e_binning, cz_binning))
    # or call init poisson error afterwards
    m1 = Map(name='x', hist=np.ones((40,20)), binning=(e_binning, cz_binning))
    m1.set_poisson_errors()
    # or no errors at all
    m2 = Map(name='y', hist=2*np.ones((40,20)), binning=(e_binning, cz_binning))

    print m1, m1.binning
    print m2, m2.binning
    print m1.nominal_values
    print m1.std_devs
    r = m1 + m2
    # compare only nominal val
    assert r == 3
    print r
    print 'm1+m2=3:', r, r[0,0]
    r = m2 + m1
    # or compare including errors
    assert r == ufloat(3,1)
    print 'm2+m1=3:', r, r[0,0]
    r = 2*m1
    assert r == ufloat(2,2)
    print '2*m1=2:', r, r[0,0]
    r = (2*m1 + 8) / m2
    assert r == ufloat(5,1)
    print '(2*m1 + 8) / m2=5:', r, r.hist[0,0]
    #r[:,1] = 1
    #r[2,:] = 2
    print 'r[0:2,0:5].hist:', r[0:2,0:5].hist
    print 'r[0:2,0:5].binning:', r[0:2,0:5].binning
    r = m1 / m2
    assert r == ufloat(0.5,0.5)
    print r, '=', r[0,0]


def test_MapSet():
    n_ebins = 5
    n_czbins = 3
    e_binning = OneDimBinning(
        name='energy', units='GeV', prefix='e', tex=r'E_\nu', n_bins=n_ebins,
        domain=(1,80), is_log=True
    )
    cz_binning = OneDimBinning(
        name='coszen', units=None, prefix='cz', tex=r'\cos\,\theta',
        n_bins=n_czbins, domain=(-1,0), is_lin=True
    )
    binning = MultiDimBinning(e_binning, cz_binning)
    m1 = Map(name='ones', hist=np.ones((n_ebins,n_czbins)), binning=binning)
    m1 = Map(name='ones', hist=np.ones((n_ebins,n_czbins)),
             binning=(e_binning, cz_binning))
    m2 = Map(name='twos', hist=2*np.ones((n_ebins,n_czbins)), binning=binning)
    ms1 = MapSet((m1, m2))
    ms1 = MapSet((m1, m2), name='map set 1')
    ms1 = MapSet(maps=(m1, m2), name='map set 1', collate_by_name=True)
    m1 = Map(name='threes', hist=3*np.ones((n_ebins,n_czbins)), binning=binning)
    m2 = Map(name='fours', hist=4*np.ones((n_ebins,n_czbins)), binning=binning)
    ms2 = MapSet(maps=(m1, m2), name='map set 2', collate_by_name=False)
    m1 = Map(name='fives', hist=5*np.ones((n_ebins,n_czbins)), binning=binning)
    m2 = Map(name='sixes', hist=6*np.ones((n_ebins,n_czbins)), binning=binning)
    ms3 = MapSet(maps=(m1, m2), name='map set 3', collate_by_name=False)
    ms4 = MapSet(maps=(m1, m2), collate_by_name=False)
    print 'ms1.name:', ms1.name
    print 'ms1.hash:', ms1.hash
    print 'ms1.maps:', ms1.maps
    print 'ms2.maps:', ms2.maps
    print 'ms1.names:', ms1.names
    print 'ms1.tex:', ms1.tex
    print 'ms1[0].hist:', ms1[0].hist
    print 'ms1[0:2].hist:', ms1[0:2].hist
    print 'ms1[0:2,0:2].hist:', ms1[0:2,0:2].hist
    print "ms1.apply_to_maps('__add__', 1).names", \
            ms1.apply_to_maps('__add__', 1).names
    try:
        print ms1.__add__(ms2)
    except ValueError:
        pass
    else:
        raise Exception('Should have errored out!')
    print "(ms2 + ms3).names", (ms2 + ms3).names
    print "(ms2 + ms3)[0,0].hist", (ms2 + ms3)[0,0].hist
    print "ms1['ones'][0,0]:", ms1['ones'][0,0]
    print 'ms1.__mul__(2)[0,0]:', ms1.__mul__(2)[0,0]
    print '(ms1 * 2)[0,0]:', (ms1 * 2)[0,0]
    print 'ms1.__add__(ms1)[0,0]:', ms1.__add__(ms1)[0,0]
    print '(ms1 + ms1)[0,0]:', (ms1 + ms1)[0,0]
    print ms1.names
    print '(ms1/ ms1)[0,0]:', (ms1 / ms1)[0,0]
    print '(ms1/ms1 - 1)[0,0]:', (ms1/ms1 - 1)[0,0]
    print '(ms1.log10())[0,0]:', (np.log10(ms1))[0,0]
    print 'np.log10(ms1)[0,0]:', (np.log10(ms1))[0,0]
    print 'np.log(ms1 * np.e)[0,0]:', (np.log(ms1 * np.e))[0,0]
    print 'np.log(ms1 * np.e)[0,0]:', (np.log(ms1 * np.e))[0,0]
    print 'np.sqrt(ms1)[0:4,0:2].hist:', np.sqrt(ms1)[0:4,0:2].hist
    print 'str(ms1)', str(ms1)
    print 'str(ms4)', str(ms4)
    print 'ms3', ms3
    print 'ms4', ms4


if __name__ == "__main__":
    test_Map()
    test_MapSet()<|MERGE_RESOLUTION|>--- conflicted
+++ resolved
@@ -118,19 +118,12 @@
         super(Map, self).__setattr__('_hash', hash)
         super(Map, self).__setattr__('_full_comparison', full_comparison)
 
-<<<<<<< HEAD
         if isinstance(binning, MultiDimBinning):
             pass
         else:
             binning = MultiDimBinning(binning)
 
         # Do the work here to set read-only attributes
-=======
-        # Do the work here to set read-only attributes
-        if not isinstance(binning, MultiDimBinning):
-            assert isinstance(binning, Sequence)
-            binning = MultiDimBinning(*tuple(binning))
->>>>>>> ab091635
         super(Map, self).__setattr__('_binning', binning)
         binning.assert_array_fits(hist)
         super(Map, self).__setattr__('_hist', hist)
@@ -139,7 +132,7 @@
         # approximate poisson errors using sqrt(n)
         super(Map, self).__setattr__('_hist', unp.uarray(self._hist,
                                                          np.sqrt(self._hist)))
-    
+
     def set_errors(self, error_hist):
         self.assert_compat(error_hist)
         super(Map, self).__setattr__('_hist', unp.uarray(self._hist,
@@ -271,31 +264,32 @@
 
     @new_obj
     def __abs__(self):
-        return {#'name':"|%s|" % (self.name,),
-                #'tex':r"{\left| %s \right|}" % strip_outer_parens(self.tex),
-                'hist':np.abs(self.hist)}
+        return {#'name': "|%s|" % (self.name,),
+                #'tex': r"{\left| %s \right|}" % strip_outer_parens(self.tex),
+                'hist': np.abs(self.hist)}
 
     @new_obj
     def __add__(self, other):
         """Add `other` to self"""
         if np.isscalar(other) or type(other) is uncertainties.core.Variable:
             dict = {
-                #'name':"(%s + %s)" % (self.name, other),
-                #'tex':r"{(%s + %s)}" % (self.tex, other),
-                'hist':self.hist + other
+                #'name': "(%s + %s)" % (self.name, other),
+                #'tex': r"{(%s + %s)}" % (self.tex, other),
+                'hist': self.hist + other
             }
         elif isinstance(other, np.ndarray):
             dict = {
-                #'name':"(%s + array)" % self.name,
-                #'tex':r"{(%s + X)}" % self.tex,
-                'hist':self.hist + other
+                #'name': "(%s + array)" % self.name,
+                #'tex': r"{(%s + X)}" % self.tex,
+                'hist': self.hist + other
             }
         elif isinstance(other, Map):
             dict = {
-                #'name':"(%s + %s)" % (self.name, other.name),
-                #'tex':r"{(%s + %s)}" % (self.tex, other.tex),
-                'hist':self.hist + other.hist,
-                'full_comparison':self.full_comparison or other.full_comparison
+                #'name': "(%s + %s)" % (self.name, other.name),
+                #'tex': r"{(%s + %s)}" % (self.tex, other.tex),
+                'hist': self.hist + other.hist,
+                'full_comparison': (self.full_comparison or
+                                    other.full_comparison),
             }
         else:
             type_error(other)
@@ -307,22 +301,23 @@
     def __div__(self, other):
         if np.isscalar(other) or type(other) is uncertainties.core.Variable:
             dict = {
-                #'name':"(%s / %s)" % (self.name, other),
-                #'tex':r"{(%s / %s)}" % (self.tex, other),
-                'hist':self.hist / other
+                #'name': "(%s / %s)" % (self.name, other),
+                #'tex': r"{(%s / %s)}" % (self.tex, other),
+                'hist': self.hist / other
             }
         elif isinstance(other, np.ndarray):
             dict = {
-                #'name':"(%s / array)" % self.name,
-                #'tex':r"{(%s / X)}" % self.tex,
-                'hist':self.hist / other
+                #'name': "(%s / array)" % self.name,
+                #'tex': r"{(%s / X)}" % self.tex,
+                'hist': self.hist / other
             }
         elif isinstance(other, Map):
             dict = {
-                #'name':"(%s / %s)" % (self.name, other.name),
-                #'tex':r"{(%s / %s)}" % (self.tex, other.tex),
-                'hist':self.hist / other.hist,
-                'full_comparison':self.full_comparison or other.full_comparison
+                #'name': "(%s / %s)" % (self.name, other.name),
+                #'tex': r"{(%s / %s)}" % (self.tex, other.tex),
+                'hist': self.hist / other.hist,
+                'full_comparison': (self.full_comparison or
+                                    other.full_comparison),
             }
         else:
             type_error(other)
@@ -364,39 +359,40 @@
     @new_obj
     def log(self):
         return {
-            #'name':"log(%s)" % self.name,
-            #'tex':r"\ln\left( %s \right)" % self.tex,
-            'hist':np.log(self.hist)
+            #'name': "log(%s)" % self.name,
+            #'tex': r"\ln\left( %s \right)" % self.tex,
+            'hist': np.log(self.hist)
         }
 
     @new_obj
     def log10(self):
         return {
-            #'name':"log10(%s)" % self.name,
-            #'tex':r"\log_{10}\left( %s \right)" % self.tex,
-            'hist':np.log10(self.hist)
+            #'name': "log10(%s)" % self.name,
+            #'tex': r"\log_{10}\left( %s \right)" % self.tex,
+            'hist': np.log10(self.hist)
         }
 
     @new_obj
     def __mul__(self, other):
         if np.isscalar(other) or type(other) is uncertainties.core.Variable:
             dict = {
-                #'name':"%s * %s" % (other, self.name),
-                #'tex':r"%s \cdot %s" % (other, self.tex),
-                'hist':self.hist * other
+                #'name': "%s * %s" % (other, self.name),
+                #'tex': r"%s \cdot %s" % (other, self.tex),
+                'hist': self.hist * other
             }
         elif isinstance(other, np.ndarray):
             dict = {
-                #'name':"array * %s" % self.name,
-                #'tex':r"X \cdot %s" % self.tex,
-                'hist':self.hist * other,
+                #'name': "array * %s" % self.name,
+                #'tex': r"X \cdot %s" % self.tex,
+                'hist': self.hist * other,
             }
         elif isinstance(other, Map):
             dict = {
-                #'name':"%s * %s" % (self.name, other.name),
-                #'tex':r"%s \cdot %s" % (self.tex, other.tex),
-                'hist':self.hist * other.hist,
-                'full_comparison':self.full_comparison or other.full_comparison,
+                #'name': "%s * %s" % (self.name, other.name),
+                #'tex': r"%s \cdot %s" % (self.tex, other.tex),
+                'hist': self.hist * other.hist,
+                'full_comparison': (self.full_comparison or
+                                    other.full_comparison),
             }
         else:
             type_error(other)
@@ -408,31 +404,32 @@
     @new_obj
     def __neg__(self):
         return {
-            #'name':"-%s" % self.name,
-            #'tex':r"-%s" % self.tex,
-            'hist':-self.hist,
+            #'name': "-%s" % self.name,
+            #'tex': r"-%s" % self.tex,
+            'hist': -self.hist,
         }
 
     @new_obj
     def __pow__(self, other):
         if np.isscalar(other) or type(other) is uncertainties.core.Variable:
             dict = {
-                #'name':"%s**%s" % (self.name, other),
-                #'tex':"%s^{%s}" % (self.tex, other),
-                'hist':np.power(self.hist, other)
+                #'name': "%s**%s" % (self.name, other),
+                #'tex': "%s^{%s}" % (self.tex, other),
+                'hist': np.power(self.hist, other)
             }
         elif isinstance(other, np.ndarray):
             dict = {
-                #'name':"%s**(array)" % self.name,
-                #'tex':r"%s^{X}" % self.tex,
-                'hist':np.power(self.hist, other),
+                #'name': "%s**(array)" % self.name,
+                #'tex': r"%s^{X}" % self.tex,
+                'hist': np.power(self.hist, other),
             }
         elif isinstance(other, Map):
             dict = {
-                #'name':"%s**(%s)" % (self.name, strip_outer_parens(other.name)),
-                #'tex':r"%s^{%s}" % (self.tex, strip_outer_parens(other.tex)),
-                'hist':np.power(self.hist, other.hist),
-                'full_comparison':self.full_comparison or other.full_comparison,
+                #'name': "%s**(%s)" % (self.name, strip_outer_parens(other.name)),
+                #'tex': r"%s^{%s}" % (self.tex, strip_outer_parens(other.tex)),
+                'hist': np.power(self.hist, other.hist),
+                'full_comparison': (self.full_comparison or
+                                    other.full_comparison),
             }
         else:
             type_error(other)
@@ -451,15 +448,15 @@
     def __rdiv(self,oher):
         if np.isscalar(other) or type(other) is uncertainties.core.Variable:
             dict = {
-                #'name':"(%s / %s)" % (other, self.name),
-                #'tex':"{(%s / %s)}" % (other, self.tex),
-                'hist':other / self.hist,
+                #'name': "(%s / %s)" % (other, self.name),
+                #'tex': "{(%s / %s)}" % (other, self.tex),
+                'hist': other / self.hist,
             }
         elif isinstance(other, np.ndarray):
             dict = {
-                #'name':"array / %s" % self.name,
-                #'tex':"{(X / %s)}" % self.tex,
-                'hist':other / self.hist,
+                #'name': "array / %s" % self.name,
+                #'tex': "{(X / %s)}" % self.tex,
+                'hist': other / self.hist,
             }
         else:
             type_error(other)
@@ -478,15 +475,15 @@
     def __rsub(self, other):
         if np.isscalar(other) or type(other) is uncertainties.core.Variable:
             dict = {
-                #'name':"(%s - %s)" % (other, self.name),
-                #'tex':"{(%s - %s)}" % (other, self.tex),
-                'hist':other - self.hist,
+                #'name': "(%s - %s)" % (other, self.name),
+                #'tex': "{(%s - %s)}" % (other, self.tex),
+                'hist': other - self.hist,
             }
         elif isinstance(other, np.ndarray):
             dict = {
-                #'name':"(array - %s)" % self.name,
-                #'tex':"{(X - %s)}" % self.tex,
-                'hist':other - self.hist,
+                #'name': "(array - %s)" % self.name,
+                #'tex': "{(X - %s)}" % self.tex,
+                'hist': other - self.hist,
             }
         else:
             type_error(other)
@@ -495,31 +492,32 @@
     @new_obj
     def sqrt(self):
         return {
-            #'name':"sqrt(%s)" % self.name,
-            #'tex':r"\sqrt{%s}" % self.tex,
-            'hist':np.sqrt(self.hist),
+            #'name': "sqrt(%s)" % self.name,
+            #'tex': r"\sqrt{%s}" % self.tex,
+            'hist': np.sqrt(self.hist),
         }
 
     @new_obj
     def __sub__(self, other):
         if np.isscalar(other) or type(other) is uncertainties.core.Variable:
             dict = {
-                #'name':"(%s - %s)" % (self.name, other),
-                #'tex:':"{(%s - %s)}" % (self.tex, other),
-                'hist':self.hist - other,
+                #'name': "(%s - %s)" % (self.name, other),
+                #'tex': "{(%s - %s)}" % (self.tex, other),
+                'hist': self.hist - other,
             }
         elif isinstance(other, np.ndarray):
             dict = {
-                #'name':"(%s - array)" % self.name,
-                #'tex':"{(%s - X)}" % self.tex,
-                'hist':self.hist - other,
+                #'name': "(%s - array)" % self.name,
+                #'tex': "{(%s - X)}" % self.tex,
+                'hist': self.hist - other,
             }
         elif isinstance(other, Map):
             dict = {
-                #'name':"%s - %s" % (self.name, other.name),
-                #'tex':"{(%s - %s)}" % (self.tex, other.tex),
-                'hist':self.hist - other.hist,
-                'full_comparison':self.full_comparison or other.full_comparison,
+                #'name': "%s - %s" % (self.name, other.name),
+                #'tex': "{(%s - %s)}" % (self.tex, other.tex),
+                'hist': self.hist - other.hist,
+                'full_comparison': (self.full_comparison or
+                                    other.full_comparison),
             }
         else:
             type_error(other)
@@ -655,7 +653,7 @@
         if all([(r is None) for r in returned_vals]):
             return
 
-        # Otherwise put into an ordered dict with name:val pairs
+        # Otherwise put into an ordered dict with name: val pairs
         return self.collate_with_names(returned_vals)
 
     def __str__(self):
@@ -820,7 +818,8 @@
     m1 = Map(name='x', hist=np.ones((40,20)), binning=(e_binning, cz_binning))
     m1.set_poisson_errors()
     # or no errors at all
-    m2 = Map(name='y', hist=2*np.ones((40,20)), binning=(e_binning, cz_binning))
+    m2 = Map(name='y', hist=2*np.ones((40,20)), binning=(e_binning,
+                                                         cz_binning))
 
     print m1, m1.binning
     print m2, m2.binning
