--- conflicted
+++ resolved
@@ -2426,27 +2426,12 @@
         if isinstance(metric, basestring):
             metric = metric.lower()
             if 'binned_' in metric:
-<<<<<<< HEAD
-                metric_base = metric.replace('binned_','')
-                if not metric_base == 'mod_chi2':
-                    raise ValueError(
-                        "Returning the binned metric currently only possible"
-                        " with the modified chi2. Sorry about that!"
-                    )
-            else:
-                metric_base = metric
-        else:
-            metric_base = metric
-        if metric_base in stats.ALL_METRICS:
-            return self.apply_to_maps(metric, expected_values)
-=======
                 metric = metric.replace('binned_', '')
                 binned = True
             else:
                 binned = False
         if metric in stats.ALL_METRICS:
             return self.apply_to_maps(metric, expected_values, binned)
->>>>>>> 67073ae7
         else:
             raise ValueError('`metric` "%s" not recognized; use one of %s.'
                              % (metric, stats.ALL_METRICS))
